--- conflicted
+++ resolved
@@ -185,7 +185,6 @@
       run: |
         python -m build
 
-<<<<<<< HEAD
   sdk-check-copyright:
     # This job checks that the copyright year in the header of all files is up to date
     runs-on: ubuntu-latest
@@ -199,7 +198,7 @@
       run: |
         chmod +x ./etc/scripts/set_copyright_year.sh
         ./etc/scripts/set_copyright_year.sh --check
-=======
+
   server-package:
     # This job checks if we can build our server package
     runs-on: ubuntu-latest
@@ -227,4 +226,3 @@
       - name: Stop and remove the container
         run: |
           docker stop basyx-python-server && docker rm basyx-python-server
->>>>>>> 4c07fe1f
