--- conflicted
+++ resolved
@@ -185,7 +185,7 @@
       run: |
         python -m build
 
-<<<<<<< HEAD
+
   compliance-tool-test:
     # This job runs the unittests on the python versions specified down at the matrix
     runs-on: ubuntu-latest
@@ -288,7 +288,7 @@
     - name: Create source and wheel dist
       run: |
         python setup.py sdist bdist_wheel
-=======
+
   server-package:
     # This job checks if we can build our server package
     runs-on: ubuntu-latest
@@ -316,4 +316,3 @@
       - name: Stop and remove the container
         run: |
           docker stop basyx-python-server && docker rm basyx-python-server
->>>>>>> 4c07fe1f
