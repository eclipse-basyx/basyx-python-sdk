--- conflicted
+++ resolved
@@ -38,12 +38,7 @@
 dependencies = [
     "lxml>=4.2,<5",
     "python-dateutil>=2.8,<3",
-<<<<<<< HEAD
-    "pyecma376-2>=0.2.4",
-=======
-    "types-python-dateutil",
     "pyecma376-2>=1.0.1",
->>>>>>> 789cb4b1
     "urllib3>=1.26,<3",
     "Werkzeug>=3.0.3,<4",
 ]
