[build-system]
requires = [
    "setuptools>=45",
    "wheel",
    "setuptools_scm[toml]>=6.2"
]
build-backend = "setuptools.build_meta"

[tool.setuptools_scm]
# Configure setuptools_scm for version management:
# - Automatically infers the version number from the most recent git tag
# - Generates a version.py file in the package directory
# - Allows for automatic versioning between releases (e.g., 1.0.1.dev4+g12345)
# If you want to use the version anywhere in the code, use
# ```
# from basyx.version import version
# print(f"Project version: {version}")
# ```
root = ".."  # Defines the path to the root of the repository
version_file = "basyx/version.py"

[project]
name = "basyx-python-sdk"
dynamic = ["version"]
description = "The Eclipse BaSyx Python SDK, an implementation of the Asset Administration Shell for Industry 4.0 systems"
authors = [
    { name = "The Eclipse BaSyx Authors", email = "admins@iat.rwth-aachen.de" }
]
readme = "README.md"
license = { file = "LICENSE" }
classifiers = [
    "Programming Language :: Python :: 3",
    "License :: OSI Approved :: MIT License",
    "Operating System :: OS Independent",
    "Development Status :: 5 - Production/Stable"
]
requires-python = ">=3.9"
dependencies = [
    "lxml>=5.3",
    "python-dateutil>=2.8,<3",
<<<<<<< HEAD
    "pyecma376-2>=1.0.1"
=======
    "pyecma376-2>=1.0.1",
    "urllib3>=1.26,<3",
    "Werkzeug>=3.0.3,<4",
>>>>>>> a6a904af
]

[project.optional-dependencies]
dev = [
    "mypy==1.15.0",
    "pycodestyle",
    "codeblocks",
    "coverage",
    "schemathesis~=3.7",
    "jsonschema~=4.7",
    "hypothesis~=6.13",
    "types-python-dateutil",
    "lxml-stubs~=0.5.1",
<<<<<<< HEAD
]
docs= [
    "sphinx~=8.2",
    "sphinx-rtd-theme~=3.0",
    "sphinx-argparse~=0.5.0"
=======
>>>>>>> a6a904af
]

[project.urls]
"Homepage" = "https://github.com/eclipse-basyx/basyx-python-sdk"

[tool.setuptools]
packages = { find = { include = ["basyx*"], exclude = ["test*"] } }

[tool.setuptools.package-data]
basyx = ["py.typed"]
"basyx.aas.examples.data" = ["TestFile.pdf"]<|MERGE_RESOLUTION|>--- conflicted
+++ resolved
@@ -38,13 +38,7 @@
 dependencies = [
     "lxml>=5.3",
     "python-dateutil>=2.8,<3",
-<<<<<<< HEAD
     "pyecma376-2>=1.0.1"
-=======
-    "pyecma376-2>=1.0.1",
-    "urllib3>=1.26,<3",
-    "Werkzeug>=3.0.3,<4",
->>>>>>> a6a904af
 ]
 
 [project.optional-dependencies]
@@ -58,14 +52,11 @@
     "hypothesis~=6.13",
     "types-python-dateutil",
     "lxml-stubs~=0.5.1",
-<<<<<<< HEAD
 ]
 docs= [
     "sphinx~=8.2",
     "sphinx-rtd-theme~=3.0",
     "sphinx-argparse~=0.5.0"
-=======
->>>>>>> a6a904af
 ]
 
 [project.urls]
