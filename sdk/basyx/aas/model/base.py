# Copyright (c) 2023 the Eclipse BaSyx Authors
#
# This program and the accompanying materials are made available under the terms of the MIT License, available in
# the LICENSE file of this project.
#
# SPDX-License-Identifier: MIT
"""
This module implements the basic structures of the AAS metamodel, including the abstract classes and enums needed for
the higher level classes to inherit from.
"""

import abc
import inspect
import itertools
from enum import Enum, unique
from typing import List, Optional, Set, TypeVar, MutableSet, Generic, Iterable, Dict, Iterator, Union, overload, \
    MutableSequence, Type, Any, TYPE_CHECKING, Tuple, Callable, MutableMapping
import re

from . import datatypes, _string_constraints

if TYPE_CHECKING:
    from . import provider

DataTypeDefXsd = Type[datatypes.AnyXSDType]
ValueDataType = datatypes.AnyXSDType  # any xsd atomic type (from .datatypes)
ValueList = Set["ValueReferencePair"]
BlobType = bytes

# The following string aliases are constrained by the decorator functions defined in the string_constraints module,
# wherever they are used for an instance attributes.
ContentType = str  # any mimetype as in RFC2046
Identifier = str
LabelType = str
MessageTopicType = str
NameType = str
PathType = str
QualifierType = str
RevisionType = str
ShortNameType = str
VersionType = str
ValueTypeIEC61360 = str


@unique
class KeyTypes(Enum):
    """
    Enumeration for denoting which kind of entity is referenced. They can be categorized in ReferableElements,
    IdentifiableElements and other KeyTypes

    **IdentifiableElements starting from 0**

    :cvar ASSET_ADMINISTRATION_SHELL: :class:`~basyx.aas.model.aas.AssetAdministrationShell`
    :cvar CONCEPT_DESCRIPTION: :class:`~basyx.aas.model.concept.ConceptDescription`
    :cvar SUBMODEL: :class:`~basyx.aas.model.submodel.Submodel`

    **ReferableElements starting from 1000**

    .. note::
        DataElement is abstract, i.e. if a key uses :attr:`~.KeyTypes.DATA_ELEMENT` the reference may be
        :class:`~basyx.aas.model.submodel.Property`, :class:`~basyx.aas.model.submodel.File` etc.

    .. note::
        SubmodelElement is abstract, i.e. if a key uses :attr:`~.KeyTypes.SUBMODEL_ELEMENT` the reference may be a
        :class:`~basyx.aas.model.submodel.Property`, a :class:`~basyx.aas.model.submodel.SubmodelElementCollection`,
        an :class:`~basyx.aas.model.submodel.Operation` etc.

    :cvar ANNOTATED_RELATIONSHIP_ELEMENT: :class:`~basyx.aas.model.submodel.AnnotatedRelationshipElement`
    :cvar BASIC_EVENT_ELEMENT: :class:`~basyx.aas.model.submodel.BasicEventElement`
    :cvar BLOB: :class:`~basyx.aas.model.submodel.Blob`
    :cvar CAPABILITY: :class:`~basyx.aas.model.submodel.Capability`
    :cvar DATA_ELEMENT: :class:`~basyx.aas.model.submodel.DataElement`
    :cvar ENTITY: :class:`~basyx.aas.model.submodel.Entity`
    :cvar EVENT_ELEMENT: :class:`~basyx.aas.model.submodel.EventElement`, Note: EventElement is abstract
    :cvar FILE: :class:`~basyx.aas.model.submodel.File`
    :cvar MULTI_LANGUAGE_PROPERTY: :class:`~basyx.aas.model.submodel.MultiLanguageProperty` property with a value that
                                   can be provided in multiple languages
    :cvar OPERATION: :class:`~basyx.aas.model.submodel.Operation`
    :cvar PROPERTY: :class:`~basyx.aas.model.submodel.Property`
    :cvar RANGE: :class:`~basyx.aas.model.submodel.Range` with min and max
    :cvar REFERENCE_ELEMENT: :class:`~basyx.aas.model.submodel.ReferenceElement`
    :cvar RELATIONSHIP_ELEMENT: :class:`~basyx.aas.model.submodel.RelationshipElement`
    :cvar SUBMODEL_ELEMENT: :class:`~basyx.aas.model.submodel.SubmodelElement`
    :cvar SUBMODEL_ELEMENT_COLLECTION: :class:`~basyx.aas.model.submodel.SubmodelElementCollection`
    :cvar SUBMODEL_ELEMENT_LIST: :class:`~basyx.aas.model.submodel.SubmodelElementList`

    **KeyTypes starting from 2000**

    :cvar GLOBAL_REFERENCE: reference to an element not belonging to an asset administration shell
    :cvar FRAGMENT_REFERENCE: unique reference to an element within a file. The file itself is assumed to be part of an
                              asset administration shell.
    """

    # AasIdentifiables starting from 0
    # keep _ASSET = 0 as a protected enum member here, so 0 isn't reused by a future key type
    _ASSET = 0
    ASSET_ADMINISTRATION_SHELL = 1
    CONCEPT_DESCRIPTION = 2
    SUBMODEL = 3

    # AasSubmodelElements starting from 1000
    # keep _ACCESS_PERMISSION_RULE = 1000 as a protected enum member here, so 1000 isn't reused by a future key type
    _ACCESS_PERMISSION_RULE = 1000
    ANNOTATED_RELATIONSHIP_ELEMENT = 1001
    BASIC_EVENT_ELEMENT = 1002
    BLOB = 1003
    CAPABILITY = 1004
    # keep _CONCEPT_DICTIONARY = 1005 as a protected enum member here, so 1005 isn't reused by a future key type
    _CONCEPT_DICTIONARY = 1005
    DATA_ELEMENT = 1006
    ENTITY = 1007
    EVENT_ELEMENT = 1008
    FILE = 1009
    MULTI_LANGUAGE_PROPERTY = 1010
    OPERATION = 1011
    PROPERTY = 1012
    RANGE = 1013
    REFERENCE_ELEMENT = 1014
    RELATIONSHIP_ELEMENT = 1015
    SUBMODEL_ELEMENT = 1016
    SUBMODEL_ELEMENT_COLLECTION = 1017
    # keep _VIEW = 1018 as a protected enum member here, so 1018 isn't reused by a future key type
    _VIEW = 1018
    SUBMODEL_ELEMENT_LIST = 1019

    # GenericFragmentKeys and GenericGloballyIdentifiables starting from 2000
    GLOBAL_REFERENCE = 2000
    FRAGMENT_REFERENCE = 2001

    @property
    def is_aas_identifiable(self) -> bool:
        return self in (self.ASSET_ADMINISTRATION_SHELL, self.CONCEPT_DESCRIPTION, self.SUBMODEL)

    @property
    def is_generic_globally_identifiable(self) -> bool:
        return self == self.GLOBAL_REFERENCE

    @property
    def is_generic_fragment_key(self) -> bool:
        return self == self.FRAGMENT_REFERENCE

    @property
    def is_aas_submodel_element(self) -> bool:
        return self in (
            self.ANNOTATED_RELATIONSHIP_ELEMENT,
            self.BASIC_EVENT_ELEMENT,
            self.BLOB,
            self.CAPABILITY,
            self.DATA_ELEMENT,
            self.ENTITY,
            self.EVENT_ELEMENT,
            self.FILE,
            self.MULTI_LANGUAGE_PROPERTY,
            self.OPERATION,
            self.PROPERTY,
            self.RANGE,
            self.REFERENCE_ELEMENT,
            self.RELATIONSHIP_ELEMENT,
            self.SUBMODEL_ELEMENT,
            self.SUBMODEL_ELEMENT_COLLECTION,
            self.SUBMODEL_ELEMENT_LIST
        )

    @property
    def is_aas_referable_non_identifiable(self) -> bool:
        return self.is_aas_submodel_element

    @property
    def is_fragment_key_element(self) -> bool:
        return self.is_aas_referable_non_identifiable or self.is_generic_fragment_key

    @property
    def is_globally_identifiable(self) -> bool:
        return self.is_aas_identifiable or self.is_generic_globally_identifiable


@unique
class EntityType(Enum):
    """
    Enumeration for denoting whether an entity is a self-managed or a co-managed entity

    :cvar CO_MANAGED_ENTITY: For co-managed entities there is no separate
                             :class:`AAS <basyx.aas.model.aas.AssetAdministrationShell>`. Co-managed entities need to
                             be part of a self-managed entity
    :cvar SELF_MANAGED_ENTITY: Self-managed entities have their own
                               :class:`AAS <basyx.aas.model.aas.AssetAdministrationShell>`, but can be part of the bill
                               of material of a composite self-managed entity.
    """

    CO_MANAGED_ENTITY = 0
    SELF_MANAGED_ENTITY = 1


@unique
class ModellingKind(Enum):
    """
    Enumeration for denoting whether an element is a type or an instance.

    .. note::
        An ``INSTANCE`` becomes an individual entity of a template, for example a device model,
        by defining specific property values.

    .. note::
        In an object-oriented view, an instance denotes an object of a template (class).

    :cvar TEMPLATE: Software element which specifies the common attributes shared by all instances of the template
    :cvar INSTANCE: concrete, clearly identifiable component of a certain template.

    .. note::
        It becomes an individual entity of a template, for example a device model, by defining
        specific property values.

    .. note::
        In an object-oriented view, an instance denotes an object of a template (class).
    """

    TEMPLATE = 0
    INSTANCE = 1


@unique
class AssetKind(Enum):
    """
    Enumeration for denoting whether an asset is a type asset or an instance asset or whether this kind of
    classification is not applicable.

    .. note::
        :attr:`~.AssetKind.INSTANCE` becomes an individual entity of a type, for example a device, by defining
        specific property values.

    .. note::
        In an object-oriented view, an instance denotes an object of a class (of a type)

    :cvar TYPE: Type asset
    :cvar INSTANCE: Instance asset
    :cvar NOT_APPLICABLE: Neither a type asset nor an instance asset
    """

    TYPE = 0
    INSTANCE = 1
    NOT_APPLICABLE = 2


class QualifierKind(Enum):
    """
    Enumeration for denoting whether a Qualifier is a concept, template or value qualifier.

    :cvar CONCEPT_QUALIFIER: qualifies the semantic definition the element is referring to (HasSemantics/semanticId)
    :cvar TEMPLATE_QUALIFIER: qualifies the elements within a specific submodel on concept level. Template qualifiers
                              are only applicable to elements with kind=``Template``
    :cvar VALUE_QUALIFIER: qualifies the value of the element and can change during run-time. Value qualifiers are only
                           applicable to elements with kind=``Instance``
    """

    CONCEPT_QUALIFIER = 0
    TEMPLATE_QUALIFIER = 1
    VALUE_QUALIFIER = 2


@unique
class Direction(Enum):
    """
    Direction of an event. Used in :class:`basyx.aas.model.submodel.BasicEventElement`.
    """

    INPUT = 0
    OUTPUT = 1


@unique
class StateOfEvent(Enum):
    """
    State of an event. Used in :class:`basyx.aas.model.submodel.BasicEventElement`.
    """

    ON = 0
    OFF = 1


class LangStringSet(MutableMapping[str, str]):
    """
    A mapping of language code to string. Must be non-empty.

    langString is an RDF data type. A langString is a value tagged with a language code. RDF requires
    IETF BCP 4723 language tags, i.e. simple two-letter language tags for Locales like "de" conformant to ISO 639-1
    are allowed as well as language tags plus extension like "de-DE" for country code, dialect etc. like in "en-US" or
    "en-GB" for English (United Kingdom) and English (United States). IETF language tags are referencing ISO 639,
    ISO 3166 and ISO 15924.
    """
    def __init__(self, dict_: Dict[str, str]):
        self._dict: Dict[str, str] = {}

        if len(dict_) < 1:
            raise ValueError(f"A {self.__class__.__name__} must not be empty!")
        for ltag in dict_:
            self._check_language_tag_constraints(ltag)
            self._dict[ltag] = dict_[ltag]

    @classmethod
    def _check_language_tag_constraints(cls, ltag: str):
        split = ltag.split("-", 1)
        lang_code = split[0]
        if len(lang_code) != 2 or not lang_code.isalpha() or not lang_code.islower():
            raise ValueError(f"The language code of the language tag must consist of exactly two lower-case letters! "
                             f"Given language tag and language code: '{ltag}', '{lang_code}'")

    def __getitem__(self, item: str) -> str:
        return self._dict[item]

    def __setitem__(self, key: str, value: str) -> None:
        self._check_language_tag_constraints(key)
        self._dict[key] = value

    def __delitem__(self, key: str) -> None:
        if len(self._dict) == 1:
            raise KeyError(f"A {self.__class__.__name__} must not be empty!")
        del self._dict[key]

    def __iter__(self) -> Iterator[str]:
        return iter(self._dict)

    def __len__(self) -> int:
        return len(self._dict)

    def __repr__(self) -> str:
        return self.__class__.__name__ + "(" + ", ".join(f'{k}="{v}"' for k, v in self.items()) + ")"

    def clear(self) -> None:
        raise KeyError(f"A {self.__class__.__name__} must not be empty!")


class ConstrainedLangStringSet(LangStringSet, metaclass=abc.ABCMeta):
    """
    A :class:`LangStringSet` with constrained values.
    """
    @abc.abstractmethod
    def __init__(self, dict_: Dict[str, str], constraint_check_fn: Callable[[str, str], None]):
        super().__init__(dict_)
        self._constraint_check_fn: Callable[[str, str], None] = constraint_check_fn
        for ltag, text in self._dict.items():
            self._check_text_constraints(ltag, text)

    def _check_text_constraints(self, ltag: str, text: str) -> None:
        try:
            self._constraint_check_fn(text, self.__class__.__name__)
        except ValueError as e:
            raise ValueError(f"The text for the language tag '{ltag}' is invalid: {e}") from e

    def __setitem__(self, key: str, value: str) -> None:
        self._check_text_constraints(key, value)
        super().__setitem__(key, value)


class MultiLanguageNameType(ConstrainedLangStringSet):
    """
    A :class:`~.ConstrainedLangStringSet` where each value is a :class:`ShortNameType`.
    See also: :func:`basyx.aas.model._string_constraints.check_short_name_type`
    """
    def __init__(self, dict_: Dict[str, str]):
        super().__init__(dict_, _string_constraints.check_short_name_type)


class MultiLanguageTextType(ConstrainedLangStringSet):
    """
    A :class:`~.ConstrainedLangStringSet` where each value must have at least 1 and at most 1023 characters.
    """
    def __init__(self, dict_: Dict[str, str]):
        super().__init__(dict_, _string_constraints.create_check_function(min_length=1, max_length=1023))


class DefinitionTypeIEC61360(ConstrainedLangStringSet):
    """
    A :class:`~.ConstrainedLangStringSet` where each value must have at least 1 and at most 1023 characters.
    """
    def __init__(self, dict_: Dict[str, str]):
        super().__init__(dict_, _string_constraints.create_check_function(min_length=1, max_length=1023))


class PreferredNameTypeIEC61360(ConstrainedLangStringSet):
    """
    A :class:`~.ConstrainedLangStringSet` where each value must have at least 1 and at most 255 characters.
    """
    def __init__(self, dict_: Dict[str, str]):
        super().__init__(dict_, _string_constraints.create_check_function(min_length=1, max_length=255))


class ShortNameTypeIEC61360(ConstrainedLangStringSet):
    """
    A :class:`~.ConstrainedLangStringSet` where each value must have at least 1 and at most 18 characters.
    """
    def __init__(self, dict_: Dict[str, str]):
        super().__init__(dict_, _string_constraints.create_check_function(min_length=1, max_length=18))


class Key:
    """
    A key is a reference to an element by its id.

    :ivar type: Denote which kind of entity is referenced. In case type = :attr:`~.KeyTypes.GLOBAL_REFERENCE` then
               the element is a global unique id. In all other cases the key references a model element of the same or
               of another AAS. The name of the model element is explicitly listed.
    :ivar value: The key value, for example an IRDI or IRI
    """

    def __init__(self,
                 type_: KeyTypes,
                 value: Identifier):
        """
        TODO: Add instruction what to do after construction
        """
        _string_constraints.check_identifier(value)
        self.type: KeyTypes
        self.value: Identifier
        super().__setattr__('type', type_)
        super().__setattr__('value', value)

    def __setattr__(self, key, value):
        """Prevent modification of attributes."""
        raise AttributeError('Reference is immutable')

    def __repr__(self) -> str:
        return "Key(type={}, value={})".format(self.type.name, self.value)

    def __str__(self) -> str:
        return self.value

    def __eq__(self, other: object) -> bool:
        if not isinstance(other, Key):
            return NotImplemented
        return (self.value == other.value
                and self.type == other.type)

    def __hash__(self):
        return hash((self.value, self.type))

    def get_identifier(self) -> Optional[Identifier]:
        """
        Get an :class:`Identifier` object corresponding to this key, if it is an identifiable key.

        :return: None if this is no identifiable key, otherwise a corresponding :class:`Identifier` string.
        """
        if not self.type.is_aas_identifiable:
            return None
        return self.value

    @staticmethod
    def from_referable(referable: "Referable") -> "Key":
        """
        Construct a key for a given :class:`~.Referable` (or :class:`~.Identifiable`) object

        :param referable: :class:`~.Referable` or :class:`~.Identifiable` object
        :returns: :class:`~.Key`
        """
        # Get the `type` by finding the first class from the base classes list (via inspect.getmro), that is contained
        # in KEY_ELEMENTS_CLASSES
        from . import KEY_TYPES_CLASSES, SubmodelElementList
        try:
            key_type = next(iter(KEY_TYPES_CLASSES[t]
                                 for t in inspect.getmro(type(referable))
                                 if t in KEY_TYPES_CLASSES))
        except StopIteration:
            key_type = KeyTypes.PROPERTY

        if isinstance(referable, Identifiable):
            return Key(key_type, referable.id)
        elif isinstance(referable.parent, SubmodelElementList):
            try:
                return Key(key_type, str(referable.parent.value.index(referable)))  # type: ignore
            except ValueError as e:
                raise ValueError(f"Object {referable!r} is not contained within its parent {referable.parent!r}") from e
        else:
            if referable.id_short is None:
                raise ValueError(f"Can't create Key for {referable!r} without an id_short!")
            return Key(key_type, referable.id_short)


_NSO = TypeVar('_NSO', bound=Union["Referable", "Qualifier", "HasSemantics", "Extension"])


class Namespace(metaclass=abc.ABCMeta):
    """
    Abstract baseclass for all objects which form a Namespace to hold  objects and resolve them by their
    specific attribute.

    <<abstract>>

    :ivar namespace_element_sets: List of :class:`NamespaceSets <basyx.aas.model.base.NamespaceSet>`
    """
    @abc.abstractmethod
    def __init__(self) -> None:
        super().__init__()
        self.namespace_element_sets: List[NamespaceSet] = []

    def _get_object(self, object_type: Type[_NSO], attribute_name: str, attribute) -> _NSO:
        """
        Find an :class:`~._NSO` in this namespace by its attribute

        :raises KeyError: If no such :class:`~._NSO` can be found
        """
        for ns_set in self.namespace_element_sets:
            try:
                return ns_set.get_object_by_attribute(attribute_name, attribute)
            except KeyError:
                continue
        raise KeyError(f"{object_type.__name__} with {attribute_name} {attribute} not found in {self!r}")

    def _add_object(self, attribute_name: str, obj: _NSO) -> None:
        """
        Add an :class:`~._NSO` to this namespace by its attribute

        :raises KeyError: If no such :class:`~._NSO` can be found
        """
        for ns_set in self.namespace_element_sets:
            if attribute_name not in ns_set.get_attribute_name_list():
                continue
            ns_set.add(obj)
            return
        raise ValueError(f"{obj!r} can't be added to this namespace")

    def _remove_object(self, object_type: type, attribute_name: str, attribute) -> None:
        """
        Remove an :class:`~.NSO` from this namespace by its attribute

        :raises KeyError: If no such :class:`~.NSO` can be found
        """
        for ns_set in self.namespace_element_sets:
            if attribute_name in ns_set.get_attribute_name_list():
                try:
                    ns_set.remove_by_id(attribute_name, attribute)
                    return
                except KeyError:
                    continue
        raise KeyError(f"{object_type.__name__} with {attribute_name} {attribute} not found in {self!r}")


class HasExtension(Namespace, metaclass=abc.ABCMeta):
    """
    Abstract baseclass for all objects which form a Namespace to hold Extension objects and resolve them by their
    name.

    <<abstract>>

    **Constraint AASd-077:** The name of an Extension within HasExtensions needs to be unique.

    :ivar namespace_element_sets: List of :class:`NamespaceSets <basyx.aas.model.base.NamespaceSet>`
    :ivar extension: A :class:`~.NamespaceSet` of :class:`Extensions <.Extension>` of the element.
    """
    @abc.abstractmethod
    def __init__(self) -> None:
        super().__init__()
        self.namespace_element_sets: List[NamespaceSet] = []
        self.extension: NamespaceSet[Extension]

    def get_extension_by_name(self, name: str) -> "Extension":
        """
        Find an :class:`~.Extension` in this namespace by its name

        :raises KeyError: If no such :class:`~.Extension` can be found
        """
        return super()._get_object(Extension, "name", name)

    def add_extension(self, extension: "Extension") -> None:
        """
        Add a :class:`~.Extension` to this Namespace

        :param extension: The :class:`~.Extension` to add
        :raises KeyError: If a :class:`~.Extension` with the same name is already present in this namespace
        :raises ValueError: If the given :class:`~.Extension` already has a parent namespace
        """
        return super()._add_object("name", extension)

    def remove_extension_by_name(self, name: str) -> None:
        """
        Remove an :class:`~.Extension` from this namespace by its name

        :raises KeyError: If no such :class:`~.Extension` can be found
        """
        return super()._remove_object(HasExtension, "name", name)


class Referable(HasExtension, metaclass=abc.ABCMeta):
    """
    An element that is referable by its id_short. This id is not globally unique. This id is unique within
    the name space of the element.

    <<abstract>>

    **Constraint AASd-001:** In case of a referable element not being an identifiable element the
    idShort is mandatory and used for referring to the element in its name space.

    **Constraint AASd-002:** idShort shall only feature letters, digits, underscore (``_``); starting
    mandatory with a letter.

    **Constraint AASd-004:** Add parent in case of non-identifiable elements.

    **Constraint AASd-022:** idShort of non-identifiable referables shall be unique in its namespace (case-sensitive)

    :ivar _id_short: Identifying string of the element within its name space
    :ivar category: The category is a value that gives further meta information w.r.t. to the class of the element.
                      It affects the expected existence of attributes and the applicability of constraints.
    :ivar description: Description or comments on the element.
    :ivar parent: Reference (in form of a :class:`~.UniqueIdShortNamespace`) to the next referable parent element
        of the element.
<<<<<<< HEAD
=======

    :ivar source: Source of the object, a URI, that defines where this object's data originates from.
                  This is used to specify where the Referable should be updated from and committed to.
                  Default is an empty string, making it use the source of its ancestor, if possible.
>>>>>>> 933b9fa7
    """
    @abc.abstractmethod
    def __init__(self):
        super().__init__()
        self._id_short: Optional[NameType] = None
        self.display_name: Optional[MultiLanguageNameType] = dict()
        self._category: Optional[NameType] = None
        self.description: Optional[MultiLanguageTextType] = dict()
        # We use a Python reference to the parent Namespace instead of a Reference Object, as specified. This allows
        # simpler and faster navigation/checks and it has no effect in the serialized data formats anyway.
        self.parent: Optional[UniqueIdShortNamespace] = None

    def __repr__(self) -> str:
        reversed_path = []
        item = self  # type: Any
        if item.id_short is not None:
            from .submodel import SubmodelElementList
            while item is not None:
                if isinstance(item, Identifiable):
                    reversed_path.append(item.id)
                    break
                elif isinstance(item, Referable):
                    if isinstance(item.parent, SubmodelElementList):
                        reversed_path.append(f"{item.parent.id_short}[{item.parent.value.index(item)}]")
                        item = item.parent
                    else:
                        reversed_path.append(item.id_short)
                    item = item.parent
                else:
                    raise AttributeError('Referable must have an identifiable as root object and only parents that are '
                                         'referable')

        return self.__class__.__name__ + ("[{}]".format(" / ".join(reversed(reversed_path))) if reversed_path else "")

    def _get_id_short(self) -> Optional[NameType]:
        return self._id_short

    def _set_category(self, category: Optional[NameType]):
        """
        Check the input string

        :param category: The category is a value that gives further meta information w.r.t. to the class of the element.
                         It affects the expected existence of attributes and the applicability of constraints.
        :raises ValueError: if the constraint is not fulfilled
        """
        if category is not None:
            _string_constraints.check_name_type(category)
        self._category = category

    def _get_category(self) -> Optional[NameType]:
        return self._category

    @classmethod
    def validate_id_short(cls, id_short: NameType) -> None:
        """
        Validates an id_short against Constraint AASd-002 and :class:`NameType` restrictions.

        **Constraint AASd-002:** idShort of Referables shall only feature letters, digits, underscore (``_``); starting
        mandatory with a letter. I.e. ``[a-zA-Z][a-zA-Z0-9_]+``

        :param id_short: The id_short to validate
        :raises ValueError: If the id_short doesn't comply to the constraints imposed by :class:`NameType`
            (see :func:`~basyx.aas.model._string_constraints.check_name_type`).
        :raises AASConstraintViolation: If the id_short doesn't comply to Constraint AASd-002.
        """
        _string_constraints.check_name_type(id_short)
        test_id_short: NameType = str(id_short)
        if not re.fullmatch("[a-zA-Z0-9_]*", test_id_short):
            raise AASConstraintViolation(
                2,
                "The id_short must contain only letters, digits and underscore"
            )
        if not test_id_short[0].isalpha():
            raise AASConstraintViolation(
                2,
                "The id_short must start with a letter"
            )

    category = property(_get_category, _set_category)

    def _set_id_short(self, id_short: Optional[NameType]):
        """
        Check the input string

        **Constraint AASd-002:** idShort of Referables shall only feature letters, digits, underscore (``_``); starting
        mandatory with a letter. I.e. ``[a-zA-Z][a-zA-Z0-9_]+``

        **Constraint AASd-022:** idShort of non-identifiable referables shall be unique in its namespace
        (case-sensitive)

        :param id_short: Identifying string of the element within its name space
        :raises ValueError: If the id_short doesn't comply to the constraints imposed by :class:`NameType`
            (see :func:`~basyx.aas.model._string_constraints.check_name_type`).
        :raises AASConstraintViolation: If the new idShort causes a name collision in the parent Namespace or if the
            id_short doesn't comply to Constraint AASd-002.
        """

        if id_short == self.id_short:
            return
        if id_short is not None:
            self.validate_id_short(id_short)

        if self.parent is not None:
            if id_short is None:
                raise AASConstraintViolation(117, f"id_short of {self!r} cannot be unset, since it is already "
                                                  f"contained in {self.parent!r}")
            from .submodel import SubmodelElementList
            if isinstance(self.parent, SubmodelElementList):
                raise AASConstraintViolation(120, f"id_short of {self!r} cannot be set, because it is "
                                                  f"contained in a {self.parent!r}")
            for set_ in self.parent.namespace_element_sets:
                if set_.contains_id("id_short", id_short):
                    raise AASConstraintViolation(22, "Object with id_short '{}' is already present in the parent "
                                                     "Namespace".format(id_short))

            set_add_list: List[NamespaceSet] = []
            for set_ in self.parent.namespace_element_sets:
                if self in set_:
                    set_add_list.append(set_)
                    set_.discard(self)
            self._id_short = id_short
            for set_ in set_add_list:
                set_.add(self)
        # Redundant to the line above. However, this way, we make sure that we really update the _id_short
        self._id_short = id_short

<<<<<<< HEAD
    def update_from(self, other: "Referable"):
=======
    def update(self,
               max_age: float = 0,
               recursive: bool = True,
               _indirect_source: bool = True) -> None:
        """
        Update the local Referable object from any underlying external data source, using an appropriate backend

        If there is no source given, it will find its next ancestor with a source and update from this source.
        If there is no source in any ancestor, this function will do nothing

        :param max_age: Maximum age of the local data in seconds. This method may return early, if the previous update
                        of the object has been performed less than ``max_age`` seconds ago.
        :param recursive: Also call update on all children of this object. Default is True
        :param _indirect_source: Internal parameter to avoid duplicate updating.
        :raises backends.BackendError: If no appropriate backend or the data source is not available
        """
        # TODO consider max_age
        if not _indirect_source:
            # Update was already called on an ancestor of this Referable. Only update it, if it has its own source
            if self.source != "":
                backends.get_backend(self.source).update_object(updated_object=self,
                                                                store_object=self,
                                                                relative_path=[])

        else:
            # Try to find a valid source for this Referable
            if self.source != "":
                backends.get_backend(self.source).update_object(updated_object=self,
                                                                store_object=self,
                                                                relative_path=[])
            else:
                store_object, relative_path = self.find_source()
                if store_object and relative_path is not None:
                    backends.get_backend(store_object.source).update_object(updated_object=self,
                                                                            store_object=store_object,
                                                                            relative_path=list(relative_path))

        if recursive:
            # update all the children who have their own source
            if isinstance(self, UniqueIdShortNamespace):
                for namespace_set in self.namespace_element_sets:
                    if "id_short" not in namespace_set.get_attribute_name_list():
                        continue
                    for referable in namespace_set:
                        referable.update(max_age, recursive=True, _indirect_source=False)

    def find_source(self) -> Tuple[Optional["Referable"], Optional[List[str]]]:  # type: ignore
        """
        Finds the closest source in these objects ancestors. If there is no source, returns None

        :return: Tuple with the closest ancestor with a defined source and the relative path of id_shorts to that
                 ancestor
        """
        referable: Referable = self
        relative_path: List[NameType] = [self.id_short]
        while referable is not None:
            if referable.source != "":
                relative_path.reverse()
                return referable, relative_path
            if referable.parent:
                assert isinstance(referable.parent, Referable)
                referable = referable.parent
                relative_path.append(referable.id_short)
                continue
            break
        return None, None

    def update_from(self, other: "Referable", update_source: bool = False):
>>>>>>> 933b9fa7
        """
        Internal function to updates the object's attributes from another object of a similar type.

        This function should not be used directly. It is typically used by backend implementations (database adapters,
        protocol clients, etc.) to update the object's data, after ``update()`` has been called.

        :param other: The object to update from
        """
        for name, var in vars(other).items():
            # do not update the parent or namespace_element_sets
            if name in ("parent", "namespace_element_sets"):
                continue
            if isinstance(var, NamespaceSet):
                # update the elements of the NameSpaceSet
                vars(self)[name].update_nss_from(var)
            else:
                vars(self)[name] = var  # that variable is not a NameSpaceSet, so it isn't Referable

    id_short = property(_get_id_short, _set_id_short)


_RT = TypeVar('_RT', bound=Referable)


class UnexpectedTypeError(TypeError):
    """
    Exception to be raised by :meth:`.ModelReference.resolve` if the retrieved object has not
    the expected type.

    :ivar value: The object of unexpected type
    """
    def __init__(self, value: Referable, *args):
        super().__init__(*args)
        self.value = value


class Reference(metaclass=abc.ABCMeta):
    """
    Reference to either a model element of the same or another AAs or to an external entity.

    A reference is an ordered list of keys, each key referencing an element. The complete list of keys may for
    example be concatenated to a path that then gives unique access to an element or entity.

    This is the abstract superclass of ExternalReference and ModelReference, which implements common attributes and
    methods used in both reference types. The two reference types are implemented as separate classes in this SDK to
    allow typing and resolving of References with Reference/type=ModelReference.

    <<abstract>>

    **Constraint AASd-121:** For References the value of Key/type of the first key of Reference/keys shall be one of
    GloballyIdentifiables.

    :ivar key: Ordered list of unique reference in its name space, each key referencing an element. The complete
               list of keys may for example be concatenated to a path that then gives unique access to an element
               or entity.
    :ivar referred_semantic_id: SemanticId of the referenced model element. For external references there typically is
                                no semantic id.
    """
    @abc.abstractmethod
    def __init__(self, key: Tuple[Key, ...], referred_semantic_id: Optional["Reference"] = None):
        if len(key) < 1:
            raise ValueError("A reference must have at least one key!")

        # Constraint AASd-121 is enforced by checking AASd-122 for external references and AASd-123 for model references

        self.key: Tuple[Key, ...]
        self.referred_semantic_id: Optional["Reference"]
        super().__setattr__('key', key)
        super().__setattr__('referred_semantic_id', referred_semantic_id)

    def __setattr__(self, key, value):
        """Prevent modification of attributes."""
        raise AttributeError('Reference is immutable')

    def __hash__(self):
        return hash((self.__class__, self.key))

    def __eq__(self, other: object) -> bool:
        if not isinstance(other, self.__class__):
            return NotImplemented
        if len(self.key) != len(other.key):
            return False
        return all(k1 == k2 for k1, k2 in zip(self.key, other.key)) \
            and self.referred_semantic_id == other.referred_semantic_id


class ExternalReference(Reference):
    """
    Reference to either a model element of the same or another AAs or to an external entity.

    A reference is an ordered list of keys, each key referencing an element. The complete list of keys may for
    example be concatenated to a path that then gives unique access to an element or entity.

    **Constraint AASd-122:** For external references, i.e. References with Reference/type = ExternalReference,
    the value of Key/type of the first key of Reference/keys shall be one of GenericGloballyIdentifiables.

    **Constraint AASd-124:** For external references, i.e. References with Reference/type = ExternalReference,
    the last key of Reference/keys shall be either one of GenericGloballyIdentifiables
    or one of GenericFragmentKeys.

    :ivar key: Ordered list of unique reference in its name space, each key referencing an element. The complete
               list of keys may for example be concatenated to a path that then gives unique access to an element
               or entity.
    :ivar referred_semantic_id: SemanticId of the referenced model element. For external references there typically is
                                no semantic id.
    """

    def __init__(self, key: Tuple[Key, ...], referred_semantic_id: Optional["Reference"] = None):
        super().__init__(key, referred_semantic_id)

        if not key[0].type.is_generic_globally_identifiable:
            raise AASConstraintViolation(122, "The type of the first key of an ExternalReference must be a "
                                              f"GenericGloballyIdentifiable: {key[0]!r}")
        if not key[-1].type.is_generic_globally_identifiable and not key[-1].type.is_generic_fragment_key:
            raise AASConstraintViolation(124, "The type of the last key of an ExternalReference must be a "
                                              f"GenericGloballyIdentifiable or a GenericFragmentKey: {key[-1]!r}")

    def __repr__(self) -> str:
        return "ExternalReference(key={})".format(self.key)


class ModelReference(Reference, Generic[_RT]):
    """
    Typed Reference to any referable AAS object.

    This is a special construct of the implementation to allow typed references and de-referencing.

    **Constraint AASd-123:** For model references, i.e. References with Reference/type = ModelReference,
    the value of Key/type of the first key of Reference/keys shall be one of AasIdentifiables.

    **Constraint AASd-125:** For model references, i.e. References with Reference/type = ModelReference with more than
    one key in Reference/keys, the value of Key/type of each of the keys following the first key of Reference/keys
    shall be one of FragmentKeys.

    **Constraint AASd-126:** For model references, i.e. References with Reference/type = ModelReference with more than
    one key in Reference/keys, the value of Key/type of the last Key in the reference key chain may be one of
    GenericFragmentKeys, or no key at all shall have a value out of GenericFragmentKeys.

    **Constraint AASd-127:** For model references, i.e. References with Reference/type = ModelReference with more than
    one key in Reference/keys, a key with Key/type FragmentReference shall be preceded by a key with Key/type
    File or Blob. All other AAS fragments, i.e. Key/type values out of AasSubmodelElements,
    do not support fragments.

    **Constraint AASd-128:** For model references the Key/value of a Key preceded by a Key with
    Key/type=SubmodelElementList is an integer number denoting the position in the array of the
    submodel element list.

    :ivar key: Ordered list of unique :class:`Keys <.Key>` in its name space, each key referencing an element.
               The complete list of keys may for example be concatenated to a path that then gives unique access to an
               element or entity.
    :ivar type: The type of the referenced object (additional parameter, not from the AAS Metamodel)
                  *Initialization parameter:* ``type_``
    :ivar referred_semantic_id: SemanticId of the referenced model element. For external references there typically is
                                no semantic id.
    """
    def __init__(self, key: Tuple[Key, ...], type_: Type[_RT], referred_semantic_id: Optional[Reference] = None):
        super().__init__(key, referred_semantic_id)

        if not key[0].type.is_aas_identifiable:
            raise AASConstraintViolation(123, "The type of the first key of a ModelReference must be an "
                                              f"AasIdentifiable: {key[0]!r}")
        for k in key[1:]:
            if not k.type.is_fragment_key_element:
                raise AASConstraintViolation(125, "The type of all keys following the first of a ModelReference "
                                                  f"must be one of FragmentKeyElements: {k!r}")
        if not key[-1].type.is_generic_fragment_key:
            for k in key[:-1]:
                if k.type.is_generic_fragment_key:
                    raise AASConstraintViolation(126, f"Key {k!r} is a GenericFragmentKey, "
                                                      f"but the last key of the chain is not: {key[-1]!r}")
        for pk, k in zip(key, key[1:]):
            if k.type == KeyTypes.FRAGMENT_REFERENCE and pk.type not in (KeyTypes.BLOB, KeyTypes.FILE):
                raise AASConstraintViolation(127, f"{k!r} is not preceded by a key of type File or Blob, but {pk!r}")
            if pk.type == KeyTypes.SUBMODEL_ELEMENT_LIST and not k.value.isnumeric():
                raise AASConstraintViolation(128, f"Key {pk!r} references a SubmodelElementList, "
                                                  f"but the value of the succeeding key ({k!r}) is not a non-negative "
                                                  f"integer: {k.value}")

        self.type: Type[_RT]
        object.__setattr__(self, 'type', type_)

    def resolve(self, provider_: "provider.AbstractObjectProvider") -> _RT:
        """
        Follow the :class:`~.Reference` and retrieve the :class:`~.Referable` object it points to

        :param provider_: :class:`~basyx.aas.model.provider.AbstractObjectProvider`
        :return: The referenced object (or a proxy object for it)
        :raises IndexError: If the list of keys is empty
        :raises TypeError: If one of the intermediate objects on the path is not a
                           :class:`~.UniqueIdShortNamespace`
        :raises ValueError: If a non-numeric index is given to resolve in a
                            :class:`~basyx.aas.model.submodel.SubmodelElementList`
        :raises UnexpectedTypeError: If the retrieved object is not of the expected type (or one of its subclasses). The
                                     object is stored in the ``value`` attribute of the exception
        :raises KeyError: If the reference could not be resolved
        """

        # For ModelReferences, the first key must be an AasIdentifiable. So resolve the first key via the provider.
        identifier: Optional[Identifier] = self.key[0].get_identifier()
        if identifier is None:
            raise AssertionError(f"Retrieving the identifier of the first {self.key[0]!r} failed.")

        try:
            item: Referable = provider_.get_identifiable(identifier)
        except KeyError as e:
            raise KeyError("Could not resolve identifier {}".format(identifier)) from e

        # All keys following the first must not reference identifiables (AASd-125). Thus, we can just resolve the
        # id_short path via get_referable().
        # This is cursed af, but at least it keeps the code DRY. get_referable() will check the type of self in the
        # first iteration, so we can ignore the type here.
        item = UniqueIdShortNamespace.get_referable(item,  # type: ignore[arg-type]
                                                    map(lambda k: k.value, self.key[1:]))

        # Check type
        if not isinstance(item, self.type):
            raise UnexpectedTypeError(item, "Retrieved object {} is not an instance of referenced type {}"
                                            .format(item, self.type.__name__))
        return item

    def get_identifier(self) -> Identifier:
        """
        Retrieve the :class:`Identifier` of the :class:`~.Identifiable` object, which is referenced or in which the
        referenced :class:`~.Referable` is contained.

        :returns: :class:`Identifier`
        :raises ValueError: If this :class:`~.ModelReference` does not include a Key of AasIdentifiable type
        """
        try:
            last_identifier = next(key.get_identifier()
                                   for key in reversed(self.key)
                                   if key.get_identifier())
            return last_identifier  # type: ignore  # MyPy doesn't get the generator expression above
        except StopIteration:
            raise ValueError("ModelReference cannot be represented as an Identifier, since it does not contain a Key"
                             f" of an AasIdentifiable type ({[t.name for t in KeyTypes if t.is_aas_identifiable]})")

    def __repr__(self) -> str:
        return "ModelReference<{}>(key={})".format(self.type.__name__, self.key)

    @staticmethod
    def from_referable(referable: Referable) -> "ModelReference":
        """
        Construct an :class:`~.ModelReference` to a given :class:`~.Referable` AAS object

        This requires that the :class:`~.Referable` object is :class:`~.Identifiable` itself or is a
        child-, grand-child-, etc. object of an
        :class:`~.Identifiable` object. Additionally, the object must be an instance of a known :class:`~.Referable`
        type.

        :param referable: :class:`~basyx.aas.model.base.Referable` object to construct the :class:`~.ModelReference`
                          from
        :returns: Constructed :class:`~.ModelReference`
        :raises ValueError: If no :class:`~basyx.aas.model.base.Identifiable` object is found while traversing the
                            object's ancestors
        """
        # Get the first class from the base classes list (via inspect.getmro), that is contained in KEY_ELEMENTS_CLASSES
        from . import KEY_TYPES_CLASSES
        try:
            ref_type = next(iter(t for t in inspect.getmro(type(referable)) if t in KEY_TYPES_CLASSES))
        except StopIteration:
            ref_type = Referable

        ref: Referable = referable
        keys: List[Key] = []
        while True:
            keys.append(Key.from_referable(ref))
            if isinstance(ref, Identifiable):
                keys.reverse()
                return ModelReference(tuple(keys), ref_type)
            if ref.parent is None or not isinstance(ref.parent, Referable):
                raise ValueError("The given Referable object is not embedded within an Identifiable object")
            ref = ref.parent


@_string_constraints.constrain_content_type("content_type")
@_string_constraints.constrain_path_type("path")
class Resource:
    """
    Resource represents an address to a file (a locator). The value is a URI that can represent an absolute or relative
    path.

    :ivar path: Path and name of the resource (with file extension). The path can be absolute or relative.
    :ivar content_type: Content type of the content of the file. The content type states which file extensions the file
                        can have.
    """
    def __init__(self, path: PathType, content_type: Optional[ContentType] = None):
        self.path: PathType = path
        self.content_type: Optional[ContentType] = content_type

    def __repr__(self):
        return f"Resource[{self.path}]"


class DataSpecificationContent:
    """
    Data specification content is part of a data specification template and defines
    which additional attributes shall be added to the element instance that references
    the data specification template and meta information about the template itself.

    **Constraint AASc-3a-050:** If the ``Data_specification_IEC_61360`` is used
    for an element, the value of ``HasDataSpecification.embedded_data_specifications``
    shall contain the external reference to the IRI of the corresponding data specification
    template ``https://admin-shell.io/DataSpecificationTemplates/DataSpecificationIEC61360/3/0``
    """
    @abc.abstractmethod
    def __init__(self):
        pass


class EmbeddedDataSpecification:
    """
    Embed the content of a data specification.

    :ivar data_specification: Reference to the data specification
    :ivar data_specification_content: Actual content of the data specification
    """
    def __init__(
        self,
        data_specification: Reference,
        data_specification_content: DataSpecificationContent,
    ) -> None:
        self.data_specification: Reference = data_specification
        self.data_specification_content: DataSpecificationContent = data_specification_content

    def __repr__(self):
        return f"EmbeddedDataSpecification[{self.data_specification}]"


class HasDataSpecification(metaclass=abc.ABCMeta):
    """
    Element that can be extended by using data specification templates.

    A data specification template defines a named set of additional attributes an
    element may or shall have. The data specifications used are explicitly specified
    with their global ID.

    .. warning::
        Please consider, that we do not implement the DataSpecification template class.

    :ivar embedded_data_specifications: List of :class:`~.EmbeddedDataSpecification`.
    """
    @abc.abstractmethod
    def __init__(
        self,
        embedded_data_specifications: Iterable[EmbeddedDataSpecification] = (),
    ) -> None:
        self.embedded_data_specifications = list(embedded_data_specifications)


@_string_constraints.constrain_version_type("version")
@_string_constraints.constrain_identifier("template_id")
class AdministrativeInformation(HasDataSpecification):
    """
    Administrative meta-information for an element like version information.

    **Constraint AASd-005:** If AdministrativeInformation/version is not specified then also
    AdministrativeInformation/revision shall be unspecified. This means, a revision
    requires a version. if there is no version there is no revision neither. Revision is
    optional.

    :ivar version: Version of the element.
    :ivar revision: Revision of the element.
    :ivar creator: The subject ID of the subject responsible for making the element
    :ivar template_id: Identifier of the template that guided the creation of the element
    :ivar embedded_data_specifications: List of Embedded data specification.
     used by the element.

    .. note::
        In case of a submodel, the template ID is the identifier of the submodel template that guided the
        creation of the submodel.

    .. note::
        The submodel template ID is not relevant for validation. Here, the Submodel/semanticId shall be used

    .. note::
        Usage of the template ID is not restricted to submodel instances.
        The creation of submodel templates can also be guided by another submodel template.
    """

    def __init__(self,
                 version: Optional[VersionType] = None,
                 revision: Optional[RevisionType] = None,
                 creator: Optional[Reference] = None,
                 template_id: Optional[Identifier] = None,
                 embedded_data_specifications: Iterable[EmbeddedDataSpecification] = ()):
        """
        Initializer of AdministrativeInformation

        :raises ValueError: If version is None and revision is not None

        TODO: Add instruction what to do after construction
        """
        super().__init__()
        self.version: Optional[VersionType] = version
        self._revision: Optional[RevisionType]
        self.revision = revision
        self.creator: Optional[Reference] = creator
        self.template_id: Optional[Identifier] = template_id
        self.embedded_data_specifications: List[EmbeddedDataSpecification] = list(embedded_data_specifications)

    def _get_revision(self):
        return self._revision

    def _set_revision(self, revision: Optional[RevisionType]):
        if self.version is None and revision:
            raise AASConstraintViolation(5, "A revision requires a version. This means, if there is no version "
                                            "there is no revision neither. Please set version first.")
        if revision is not None:
            _string_constraints.check_revision_type(revision)
        self._revision = revision

    revision = property(_get_revision, _set_revision)

    def __eq__(self, other) -> bool:
        if not isinstance(other, AdministrativeInformation):
            return NotImplemented
        return self.version == other.version \
            and self._revision == other._revision \
            and self.creator == other.creator \
            and self.template_id == other.template_id

    def __repr__(self) -> str:
        return "AdministrativeInformation(version={}, revision={}, creator={}, template_id={})".format(
            self.version, self.revision, self.creator, self.template_id)


@_string_constraints.constrain_identifier("id")
class Identifiable(Referable, metaclass=abc.ABCMeta):
    """
    An element that has a globally unique :class:`Identifier`.

    <<abstract>>

    :ivar administration: :class:`~.AdministrativeInformation` of an identifiable element.
    :ivar id: The globally unique id of the element.
    """
    @abc.abstractmethod
    def __init__(self) -> None:
        super().__init__()
        self.administration: Optional[AdministrativeInformation] = None
        # The id attribute is set by all inheriting classes __init__ functions.
        self.id: Identifier

    def __repr__(self) -> str:
        return "{}[{}]".format(self.__class__.__name__, self.id)


_T = TypeVar("_T")


class ConstrainedList(MutableSequence[_T], Generic[_T]):
    """
    A type of list that can be constrained by hooks, useful when implementing AASd constraints. This list can be
    initialized with an ``item_add_hook``, ``item_set_hook`` and an ``item_del_hook``.

    The item_add_hook is called every time an item is added to the list. It is passed the item that is added and
    all items currently contained in the list.

    The ``item_set_hook`` is called every time one or multiple items are overwritten with one or multiple new items,
    à la ``list[i] = new_item`` or ``list[i:j] = new_items``. It is passed the item(s) about to replaced, the new
    item(s) and all items currently contained in the list.
    Note that this can also be used to clear the list, e.g. ``list[:] = []``. Thus, to ensure that a list is never
    empty, ``item_set_hook`` must be used in addition to ``item_del_hook``.

    Finally, ``item_del_hook`` is called whenever an item is removed from the list, (e.g. via ``.remove()``, ``.pop()``
    or ``del list[i]``. It is passed the item about to be deleted and the current list elements.
    """

    def __init__(self, items: Iterable[_T], item_add_hook: Optional[Callable[[_T, List[_T]], None]] = None,
                 item_set_hook: Optional[Callable[[List[_T], List[_T], List[_T]], None]] = None,
                 item_del_hook: Optional[Callable[[_T, List[_T]], None]] = None) -> None:
        super().__init__()
        self._list: List[_T] = []
        self._item_add_hook: Optional[Callable[[_T, List[_T]], None]] = item_add_hook
        self._item_set_hook: Optional[Callable[[List[_T], List[_T], List[_T]], None]] = item_set_hook
        self._item_del_hook: Optional[Callable[[_T, List[_T]], None]] = item_del_hook
        self.extend(items)

    def insert(self, index: int, value: _T) -> None:
        if self._item_add_hook is not None:
            self._item_add_hook(value, self._list)
        self._list.insert(index, value)

    def extend(self, values: Iterable[_T]) -> None:
        v_list = list(values)
        if self._item_add_hook is not None:
            for idx, v in enumerate(v_list):
                self._item_add_hook(v, self._list + v_list[:idx])
        self._list = self._list + v_list

    def clear(self) -> None:
        # clear() repeatedly deletes the last item by default, making it not atomic
        del self[:]

    @overload
    def __getitem__(self, index: int) -> _T: ...

    @overload
    def __getitem__(self, index: slice) -> MutableSequence[_T]: ...

    def __getitem__(self, index: Union[int, slice]) -> Union[_T, MutableSequence[_T]]:
        return self._list[index]

    @overload
    def __setitem__(self, index: int, value: _T) -> None: ...

    @overload
    def __setitem__(self, index: slice, value: Iterable[_T]) -> None: ...

    def __setitem__(self, index: Union[int, slice], value: Union[_T, Iterable[_T]]) -> None:
        # TODO: remove the following type: ignore once mypy supports type narrowing using overload information
        # https://github.com/python/mypy/issues/4063
        if isinstance(index, int):
            if self._item_set_hook is not None:
                self._item_set_hook([self._list[index]], [value], self._list)  # type: ignore
            self._list[index] = value  # type: ignore
            return
        if self._item_set_hook is not None:
            self._item_set_hook(self._list[index], list(value), self._list)  # type: ignore
        self._list[index] = value  # type: ignore

    @overload
    def __delitem__(self, index: int) -> None: ...

    @overload
    def __delitem__(self, index: slice) -> None: ...

    def __delitem__(self, index: Union[int, slice]) -> None:
        if isinstance(index, int):
            if self._item_del_hook is not None:
                self._item_del_hook(self._list[index], self._list)
            del self._list[index]
            return
        if self._item_del_hook is not None:
            indices = range(len(self._list))[index]
            # To avoid partial deletions, perform a dry run first.
            dry_run_list = self._list.copy()
            # Delete high indices first to avoid conflicts by changing indices due to deletion of other objects.
            for i in sorted(indices, reverse=True):
                self._item_del_hook(dry_run_list[i], dry_run_list)
                del dry_run_list[i]
        # If all went well, we can now perform the real deletion.
        del self._list[index]

    def __len__(self) -> int:
        return len(self._list)

    def __repr__(self) -> str:
        return repr(self._list)

    def __eq__(self, other) -> bool:
        return other == self._list


class HasSemantics(metaclass=abc.ABCMeta):
    """
    Element that can have a semantic definition.

    <<abstract>>

    **Constraint AASd-118:** If a supplemental semantic ID (HasSemantics/supplementalSemanticId) is defined,
    there shall also be a main semantic ID (HasSemantics/semanticId).

    :ivar semantic_id: Identifier of the semantic definition of the element. It is called semantic id of the element.
                       The semantic id may either reference an external global id or it may reference a referable model
                       element of kind=Type that defines the semantics of the element.
    :ivar supplemental_semantic_id: Identifier of a supplemental semantic definition of the element. It is called
                                    supplemental semantic ID of the element.
    """
    @abc.abstractmethod
    def __init__(self) -> None:
        super().__init__()
        # TODO: parent can be any `Namespace`, unfortunately this definition would be incompatible with the definition
        #  of Referable.parent as `UniqueIdShortNamespace`
        self.parent: Optional[Any] = None
        self._supplemental_semantic_id: ConstrainedList[Reference] = ConstrainedList(
            [], item_add_hook=self._check_constraint_add)
        self._semantic_id: Optional[Reference] = None

    def _check_constraint_add(self, _new: Reference, _list: List[Reference]) -> None:
        if self.semantic_id is None:
            raise AASConstraintViolation(118, "A semantic_id must be defined before adding a supplemental_semantic_id!")

    @property
    def semantic_id(self) -> Optional[Reference]:
        return self._semantic_id

    @semantic_id.setter
    def semantic_id(self, semantic_id: Optional[Reference]) -> None:
        if semantic_id is None and len(self.supplemental_semantic_id) > 0:
            raise AASConstraintViolation(118, "semantic_id can not be removed while there is at least one "
                                              f"supplemental_semantic_id: {self.supplemental_semantic_id!r}")
        if self.parent is not None:
            if semantic_id is not None:
                for set_ in self.parent.namespace_element_sets:
                    if set_.contains_id("semantic_id", semantic_id):
                        raise KeyError("Object with semantic_id is already present in the parent Namespace")
            set_add_list: List[NamespaceSet] = []
            for set_ in self.parent.namespace_element_sets:
                if self in set_:
                    set_add_list.append(set_)
                    set_.discard(self)
            self._semantic_id = semantic_id
            for set_ in set_add_list:
                set_.add(self)
        # Redundant to the line above. However, this way, we make sure that we really update the _semantic_id
        self._semantic_id = semantic_id

    @property
    def supplemental_semantic_id(self) -> ConstrainedList[Reference]:
        return self._supplemental_semantic_id

    @supplemental_semantic_id.setter
    def supplemental_semantic_id(self, supplemental_semantic_id: Iterable[Reference]):
        self._supplemental_semantic_id[:] = supplemental_semantic_id


class Extension(HasSemantics):
    """
    Single extension of an element

    :ivar name: An extension of the element.
    :ivar value_type: Type (:class:`DataTypeDefXsd`) of the value of the extension. Default: xsd:string
    :ivar value: Value (:class:`ValueDataType`) of the extension
    :ivar refers_to: An iterable of :class:`~.ModelReference` to elements the extension refers to
    :ivar semantic_id: The semantic_id defined in the :class:`~.HasSemantics` class.
    :ivar supplemental_semantic_id: Identifier of a supplemental semantic definition of the element. It is called
                                    supplemental semantic ID of the element. (inherited from
                                    :class:`~basyx.aas.model.base.HasSemantics`)
    """

    def __init__(self,
                 name: NameType,
                 value_type: Optional[DataTypeDefXsd] = None,
                 value: Optional[ValueDataType] = None,
                 refers_to: Iterable[ModelReference] = (),
                 semantic_id: Optional[Reference] = None,
                 supplemental_semantic_id: Iterable[Reference] = ()):
        super().__init__()
        self.parent: Optional[HasExtension] = None
        self._name: NameType
        self.name: NameType = name
        self.value_type: Optional[DataTypeDefXsd] = value_type
        self._value: Optional[ValueDataType]
        self.value = value
        self.refers_to: Set[ModelReference] = set(refers_to)
        self.semantic_id: Optional[Reference] = semantic_id
        self.supplemental_semantic_id: ConstrainedList[Reference] = ConstrainedList(supplemental_semantic_id)

    def __repr__(self) -> str:
        return "Extension(name={})".format(self.name)

    @property
    def value(self):
        return self._value

    @value.setter
    def value(self, value) -> None:
        if value is None:
            self._value = None
        else:
            if self.value_type is None:
                raise ValueError('ValueType must be set, if value is not None')
            self._value = datatypes.trivial_cast(value, self.value_type)

    @property
    def name(self):
        return self._name

    @name.setter
    def name(self, name: NameType) -> None:
        _string_constraints.check_name_type(name)
        if self.parent is not None:
            for set_ in self.parent.namespace_element_sets:
                if set_.contains_id("name", name):
                    raise KeyError("Object with name '{}' is already present in the parent Namespace"
                                   .format(name))
            set_add_list: List[NamespaceSet] = []
            for set_ in self.parent.namespace_element_sets:
                if self in set_:
                    set_add_list.append(set_)
                    set_.discard(self)
            self._name = name
            for set_ in set_add_list:
                set_.add(self)
        # Redundant to the line above. However, this way, we make sure that we really update the _name
        self._name = name


class HasKind(metaclass=abc.ABCMeta):
    """
    An element with a kind is an element that can either represent a type or an instance.
    Default for an element is that it is representing an instance.

    <<abstract>>

    :ivar _kind: Kind of the element: either type or instance. Default = :attr:`~ModellingKind.INSTANCE`.
    """
    @abc.abstractmethod
    def __init__(self) -> None:
        super().__init__()
        self._kind: ModellingKind = ModellingKind.INSTANCE

    @property
    def kind(self):
        return self._kind

    @kind.setter
    def kind(self, value: ModellingKind):
        self._kind = value


class Qualifiable(Namespace, metaclass=abc.ABCMeta):
    """
    Abstract baseclass for all objects which form a Namespace to hold :class:`Qualifier` objects and resolve them by
    their type.

    <<abstract>>

    :ivar namespace_element_sets: A list of all :class:`NamespaceSets <.NamespaceSet>` of this Namespace
    :ivar qualifier: Unordered list of :class:`Qualifiers <Qualifier>` that gives additional qualification of a
                     qualifiable element.
    """
    @abc.abstractmethod
    def __init__(self) -> None:
        super().__init__()
        self.namespace_element_sets: List[NamespaceSet] = []
        self.qualifier: NamespaceSet[Qualifier]

    def get_qualifier_by_type(self, qualifier_type: QualifierType) -> "Qualifier":
        """
        Find a :class:`~.Qualifier` in this Namespace by its type

        :raises KeyError: If no such :class:`~.Qualifier` can be found
        """
        return super()._get_object(Qualifier, "type", qualifier_type)

    def add_qualifier(self, qualifier: "Qualifier") -> None:
        """
        Add a :class:`~.Qualifier` to this Namespace

        :param qualifier: The :class:`~.Qualifier` to add
        :raises KeyError: If a qualifier with the same type is already present in this namespace
        :raises ValueError: If the passed object already has a parent namespace
        """
        return super()._add_object("type", qualifier)

    def remove_qualifier_by_type(self, qualifier_type: QualifierType) -> None:
        """
        Remove a :class:`~.Qualifier` from this Namespace by its type

        :raises KeyError: If no such :class:`~.Qualifier` can be found
        """
        return super()._remove_object(Qualifiable, "type", qualifier_type)


class Qualifier(HasSemantics):
    """
    A qualifier is a type-value pair that makes additional statements w.r.t. the value of the element.

    **Constraint AASd-006:** If both, the value and the valueId of a Qualifier are present, the value needs
    to be identical to the value of the referenced coded value in Qualifier/valueId.

    **Constraint AASd-020:** The value of Qualifier/value shall be consistent with the
    data type as defined in Qualifier/valueType.

    :ivar type: The type (:class:`QualifierType`) of the qualifier that is applied to the element.
    :ivar value_type: Data type (:class:`DataTypeDefXsd`) of the qualifier value
    :ivar value: The value (:class:`ValueDataType`) of the qualifier.
    :ivar value_id: :class:`~.Reference` to the global unique id of a coded value.
    :ivar semantic_id: The semantic_id defined in :class:`~.HasSemantics`.
    :ivar supplemental_semantic_id: Identifier of a supplemental semantic definition of the element. It is called
                                    supplemental semantic ID of the element. (inherited from
                                    :class:`~basyx.aas.model.base.HasSemantics`)
    """

    def __init__(self,
                 type_: QualifierType,
                 value_type: DataTypeDefXsd,
                 value: Optional[ValueDataType] = None,
                 value_id: Optional[Reference] = None,
                 kind: QualifierKind = QualifierKind.CONCEPT_QUALIFIER,
                 semantic_id: Optional[Reference] = None,
                 supplemental_semantic_id: Iterable[Reference] = ()):
        """
        TODO: Add instruction what to do after construction
        """
        super().__init__()
        self.parent: Optional[Qualifiable] = None
        self._type: QualifierType
        self.type: QualifierType = type_
        self.value_type: DataTypeDefXsd = value_type
        self._value: Optional[ValueDataType] = datatypes.trivial_cast(value, value_type) if value is not None else None
        self.value_id: Optional[Reference] = value_id
        self.kind: QualifierKind = kind
        self.semantic_id: Optional[Reference] = semantic_id
        self.supplemental_semantic_id: ConstrainedList[Reference] = ConstrainedList(supplemental_semantic_id)

    def __repr__(self) -> str:
        return "Qualifier(type={})".format(self.type)

    @property
    def value(self):
        return self._value

    @value.setter
    def value(self, value) -> None:
        if value is None:
            self._value = None
        else:
            self._value = datatypes.trivial_cast(value, self.value_type)

    @property
    def type(self):
        return self._type

    @type.setter
    def type(self, type_: QualifierType) -> None:
        _string_constraints.check_qualifier_type(type_)
        if self.parent is not None:
            for set_ in self.parent.namespace_element_sets:
                if set_.contains_id("type", type_):
                    raise KeyError("Object with type '{}' is already present in the parent Namespace"
                                   .format(type_))
            set_add_list: List[NamespaceSet] = []
            for set_ in self.parent.namespace_element_sets:
                if self in set_:
                    set_add_list.append(set_)
                    set_.discard(self)
            self._type = type_
            for set_ in set_add_list:
                set_.add(self)
        # Redundant to the line above. However, this way, we make sure that we really update the _type
        self._type = type_


@_string_constraints.constrain_value_type_iec61360("value")
class ValueReferencePair:
    """
    A value reference pair within a value list. Each value has a global unique id defining its semantic.

    <<DataType>>

    :ivar value: The value of the referenced concept definition of the value in value_id
    :ivar value_id: Global unique id of the value.
    """

    def __init__(self,
                 value: ValueTypeIEC61360,
                 value_id: Reference):
        """


        TODO: Add instruction what to do after construction
        """
        self.value_id: Reference = value_id
        self.value: ValueTypeIEC61360 = value

    def __repr__(self) -> str:
        return "ValueReferencePair(value={}, value_id={})".format(self.value, self.value_id)


class UniqueIdShortNamespace(Namespace, metaclass=abc.ABCMeta):
    """
    Abstract baseclass for all objects which form a Namespace to hold :class:`~.Referable` objects and resolve them by
    their id_short.

    A Namespace can contain multiple :class:`NamespaceSets <NamespaceSet>`, which contain :class:`~.Referable` objects
    of different types. However, the id_short of each object must be unique across all NamespaceSets of one Namespace.



    :ivar namespace_element_sets: A list of all :class:`NamespaceSets <.NamespaceSet>` of this Namespace
    """
    @abc.abstractmethod
    def __init__(self) -> None:
        super().__init__()
        self.namespace_element_sets: List[NamespaceSet] = []

    def get_referable(self, id_short: Union[NameType, Iterable[NameType]]) -> Referable:
        """
        Find a :class:`~.Referable` in this Namespace by its id_short or by its id_short path.
        The id_short path may contain :class:`~basyx.aas.model.submodel.SubmodelElementList` indices.

        :param id_short: id_short or id_short path as any :class:`Iterable`
        :returns: :class:`~.Referable`
        :raises TypeError: If one of the intermediate objects on the path is not a
                           :class:`~.UniqueIdShortNamespace`
        :raises ValueError: If a non-numeric index is given to resolve in a
                            :class:`~basyx.aas.model.submodel.SubmodelElementList`
        :raises KeyError: If no such :class:`~.Referable` can be found
        """
        from .submodel import SubmodelElementList
        if isinstance(id_short, NameType):
            id_short = [id_short]
        item: Union[UniqueIdShortNamespace, Referable] = self
        for id_ in id_short:
            # This is redundant on first iteration, but it's a negligible overhead.
            # Also, ModelReference.resolve() relies on this check.
            if not isinstance(item, UniqueIdShortNamespace):
                raise TypeError(f"Cannot resolve id_short or index '{id_}' at {item!r}, "
                                f"because it is not a {UniqueIdShortNamespace.__name__}!")
            is_submodel_element_list = isinstance(item, SubmodelElementList)
            try:
                if is_submodel_element_list:
                    # item is known to be a SubmodelElementList which supports __getitem__ because we're in
                    # the `is_submodel_element_list` branch, but mypy doesn't infer types based on isinstance checks
                    # stored in boolean variables.
                    item = item.value[int(id_)]  # type: ignore
                else:
                    item = item._get_object(Referable, "id_short", id_)  # type: ignore[type-abstract]
            except ValueError as e:
                raise ValueError(f"Cannot resolve '{id_}' at {item!r}, because it is not a numeric index!") from e
            except (KeyError, IndexError) as e:
                raise KeyError("Referable with {} {} not found in {}".format(
                    "index" if is_submodel_element_list else "id_short", id_, repr(item))) from e
        # All UniqueIdShortNamespaces are Referables, and we only ever assign Referable to item.
        return item  # type: ignore[return-value]

    def add_referable(self, referable: Referable) -> None:
        """
        Add a :class:`~.Referable` to this Namespace

        :param referable: The :class:`~.Referable` to add
        :raises KeyError: If a :class:`~.Referable` with the same name is already present in this namespace
        :raises ValueError: If the given :class:`~.Referable` already has a parent namespace
        """
        return super()._add_object("id_short", referable)

    def remove_referable(self, id_short: NameType) -> None:
        """
        Remove a :class:`~.Referable` from this Namespace by its ``id_short``

        :param id_short: id_short
        :raises KeyError: If no such :class:`~.Referable` can be found
        """
        return super()._remove_object(Referable, "id_short", id_short)

    def __iter__(self) -> Iterator[Referable]:
        namespace_set_list: List[NamespaceSet] = []
        for namespace_set in self.namespace_element_sets:
            if len(namespace_set) == 0:
                namespace_set_list.append(namespace_set)
                continue
            if "id_short" in namespace_set.get_attribute_name_list():
                namespace_set_list.append(namespace_set)
        return itertools.chain.from_iterable(namespace_set_list)


class UniqueSemanticIdNamespace(Namespace, metaclass=abc.ABCMeta):
    """
    Abstract baseclass for all objects which form a Namespace to hold HasSemantics objects and resolve them by
    their semantic_id.

    A Namespace can contain multiple NamespaceSets, which contain HasSemantics objects of different types. However,
    the semantic_id of each object must be unique across all NamespaceSets of one Namespace.

    :ivar namespace_element_sets: A list of all NamespaceSets of this Namespace
    """
    @abc.abstractmethod
    def __init__(self) -> None:
        super().__init__()
        self.namespace_element_sets: List[NamespaceSet] = []

    def get_object_by_semantic_id(self, semantic_id: Reference) -> HasSemantics:
        """
        Find a HasSemantics in these Namespaces by its semantic_id

        :raises KeyError: If no such HasSemantics can be found
        """
        return super()._get_object(HasSemantics, "semantic_id", semantic_id)  # type: ignore

    def remove_object_by_semantic_id(self, semantic_id: Reference) -> None:
        """
        Remove an HasSemantics from this Namespace by its semantic_id

        :raises KeyError: If no such HasSemantics can be found
        """
        return super()._remove_object(HasSemantics, "semantic_id", semantic_id)


ATTRIBUTE_TYPES = Union[NameType, Reference, QualifierType]

# TODO: Find a better solution for providing constraint ids
ATTRIBUTES_CONSTRAINT_IDS = {
    "id_short": 22,  # Referable,
    "type": 21,  # Qualifier,
    "name": 77,  # Extension,
    # "id_short": 134, # model.OperationVariable
}


class NamespaceSet(MutableSet[_NSO], Generic[_NSO]):
    """
    Helper class for storing AAS objects of a given type in a Namespace and find them by their unique attribute.

    This class behaves much like a set of AAS objects of a defined type, but uses dicts internally to rapidly
    find those objects by their unique attribute. Additionally, it manages the ``parent`` attribute of the stored
    AAS objects and ensures the uniqueness of their attribute within the Namespace.

    Use ``add()``, ``remove()``, ``pop()``, ``discard()``, ``clear()``, ``len()``, ``x in`` checks and iteration  just
    like on a normal set of AAS objects. To get an AAS object by its attribute, use ``get_object()`` or ``get()``
    (the latter one allows a default argument and returns None instead of raising a KeyError). As a bonus, the ``x in``
    check supports checking for existence of attribute *or* a concrete AAS object.

    :ivar parent: The Namespace this set belongs to

    To initialize, use the following parameters:

    :param parent: The Namespace this set belongs to
    :param attribute_names: List of attribute names, for which objects should be unique in the set. The bool flag
        indicates if the attribute should be matched case-sensitive (true) or case-insensitive (false)
    :param items: A given list of AAS items to be added to the set

    :raises KeyError: When ``items`` contains multiple objects with same unique attribute
    """
    def __init__(self, parent: Union[UniqueIdShortNamespace, UniqueSemanticIdNamespace, Qualifiable, HasExtension],
                 attribute_names: List[Tuple[str, bool]], items: Iterable[_NSO] = (),
                 item_add_hook: Optional[Callable[[_NSO, Iterable[_NSO]], None]] = None,
                 item_id_set_hook: Optional[Callable[[_NSO], None]] = None,
                 item_id_del_hook: Optional[Callable[[_NSO], None]] = None) -> None:
        """
        Initialize a new NamespaceSet.

        This initializer automatically takes care of adding this set to the ``namespace_element_sets`` list of the
        Namespace.

        :param parent: The Namespace this set belongs to
        :attribute_names: List of attribute names, for which objects should be unique in the set. The bool flag
                          indicates if the attribute should be matched case-sensitive (true) or case-insensitive (false)
        :param items: A given list of AAS items to be added to the set
        :param item_add_hook: A function that is called for each item that is added to this NamespaceSet, even when
                              it is initialized. The first parameter is the item that is added while the second is
                              an iterator over all currently contained items. Useful for constraint checking.
        :param item_id_set_hook: A function called to calculate the identifying attribute (e.g. id_short) of an object
                                 on-the-fly when it is added. Used for the SubmodelElementList implementation.
        :param item_id_del_hook: A function that is called for each item removed from this NamespaceSet. Used in
                                 SubmodelElementList to unset id_shorts on removal. Should not be used for
                                 constraint checking, as the hook is called after removal.
        :raises AASConstraintViolation: When ``items`` contains multiple objects with same unique attribute or when an
                                        item doesn't have an identifying attribute
        """
        self.parent = parent
        parent.namespace_element_sets.append(self)
        self._backend: Dict[str, Tuple[Dict[ATTRIBUTE_TYPES, _NSO], bool]] = {}
        self._item_add_hook: Optional[Callable[[_NSO, Iterable[_NSO]], None]] = item_add_hook
        self._item_id_set_hook: Optional[Callable[[_NSO], None]] = item_id_set_hook
        self._item_id_del_hook: Optional[Callable[[_NSO], None]] = item_id_del_hook
        for name, case_sensitive in attribute_names:
            self._backend[name] = ({}, case_sensitive)
        try:
            for i in items:
                self.add(i)
        except Exception:
            # Do a rollback, when an exception occurs while adding items
            self.clear()
            raise

    @staticmethod
    def _get_attribute(x: object, attr_name: str, case_sensitive: bool):
        attr_value = getattr(x, attr_name)
        return attr_value if case_sensitive or not isinstance(attr_value, str) else attr_value.upper()

    def get_attribute_name_list(self) -> List[str]:
        return list(self._backend.keys())

    def contains_id(self, attribute_name: str, identifier: ATTRIBUTE_TYPES) -> bool:
        try:
            backend, case_sensitive = self._backend[attribute_name]
        except KeyError:
            return False
        # if the identifier is not a string we ignore the case sensitivity
        if case_sensitive or not isinstance(identifier, str):
            return identifier in backend
        return identifier.upper() in backend

    def __contains__(self, obj: object) -> bool:
        attr_name = next(iter(self._backend))
        try:
            attr_value = self._get_attribute(obj, attr_name, self._backend[attr_name][1])
        except AttributeError:
            return False
        return self._backend[attr_name][0].get(attr_value) is obj

    def __len__(self) -> int:
        return len(next(iter(self._backend.values()))[0])

    def __iter__(self) -> Iterator[_NSO]:
        return iter(next(iter(self._backend.values()))[0].values())

    def add(self, element: _NSO):
        if element.parent is not None and element.parent is not self.parent:
            raise ValueError("Object has already a parent; it cannot belong to two namespaces.")
            # TODO remove from current parent instead (allow moving)?

        self._execute_item_id_set_hook(element)
        self._validate_namespace_constraints(element)
        self._execute_item_add_hook(element)

        element.parent = self.parent
        for key_attr_name, (backend, case_sensitive) in self._backend.items():
            backend[self._get_attribute(element, key_attr_name, case_sensitive)] = element

    def _validate_namespace_constraints(self, element: _NSO):
        for set_ in self.parent.namespace_element_sets:
            for key_attr_name, (backend_dict, case_sensitive) in set_._backend.items():
                if hasattr(element, key_attr_name):
                    key_attr_value = self._get_attribute(element, key_attr_name, case_sensitive)
                    self._check_attr_is_not_none(element, key_attr_name, key_attr_value)
                    self._check_value_is_not_in_backend(element, key_attr_name, key_attr_value, backend_dict, set_)

    def _check_attr_is_not_none(self, element: _NSO, attr_name: str, attr):
        if attr is None:
            if attr_name == "id_short":
                raise AASConstraintViolation(117, f"{element!r} has attribute {attr_name}=None, "
                                                  f"which is not allowed within a {self.parent.__class__.__name__}!")
            else:
                raise ValueError(f"{element!r} has attribute {attr_name}=None, which is not allowed!")

    def _check_value_is_not_in_backend(self, element: _NSO, attr_name: str, attr,
                                       backend_dict: Dict[ATTRIBUTE_TYPES, _NSO], set_: "NamespaceSet"):
        if attr in backend_dict:
            if set_ is self:
                text = f"Object with attribute (name='{attr_name}', value='{getattr(element, attr_name)}') " \
                       f"is already present in this set of objects"
            else:
                text = f"Object with attribute (name='{attr_name}', value='{getattr(element, attr_name)}') " \
                       f"is already present in another set in the same namespace"
            raise AASConstraintViolation(ATTRIBUTES_CONSTRAINT_IDS.get(attr_name, 0), text)

    def _execute_item_id_set_hook(self, element: _NSO):
        if self._item_id_set_hook is not None:
            self._item_id_set_hook(element)

    def _execute_item_add_hook(self, element: _NSO):
        if self._item_add_hook is not None:
            try:
                self._item_add_hook(element, self.__iter__())
            except Exception as e:
                self._execute_item_del_hook(element)
                raise

    def _execute_item_del_hook(self, element: _NSO):
        # parent needs to be unset first, otherwise generated id_shorts cannot be unset
        # see SubmodelElementList
        if hasattr(element, "parent"):
            element.parent = None
        if self._item_id_del_hook is not None:
            self._item_id_del_hook(element)

    def remove_by_id(self, attribute_name: str, identifier: ATTRIBUTE_TYPES) -> None:
        item = self.get_object_by_attribute(attribute_name, identifier)
        self.remove(item)

    def remove(self, item: _NSO) -> None:
        item_found = False
        for key_attr_name, (backend_dict, case_sensitive) in self._backend.items():
            key_attr_value = self._get_attribute(item, key_attr_name, case_sensitive)
            if backend_dict[key_attr_value] is item:
                # item has to be removed from backend before _item_del_hook() is called,
                # as the hook may unset the id_short, as in SubmodelElementLists
                del backend_dict[key_attr_value]
                item_found = True
        if not item_found:
            raise KeyError("Object not found in NamespaceDict")
        self._execute_item_del_hook(item)

    def discard(self, x: _NSO) -> None:
        if x not in self:
            return
        self.remove(x)

    def pop(self) -> _NSO:
        _, value = next(iter(self._backend.values()))[0].popitem()
        self._execute_item_del_hook(value)
        value.parent = None
        return value

    def clear(self) -> None:
        for attr_name, (backend, case_sensitive) in self._backend.items():
            for value in backend.values():
                self._execute_item_del_hook(value)
        for attr_name, (backend, case_sensitive) in self._backend.items():
            backend.clear()

    def get_object_by_attribute(self, attribute_name: str, attribute_value: ATTRIBUTE_TYPES) -> _NSO:
        """
        Find an object in this set by its unique attribute

        :raises KeyError: If no such object can be found
        """
        backend, case_sensitive = self._backend[attribute_name]
        return backend[attribute_value if case_sensitive else attribute_value.upper()]  # type: ignore

    def get(self, attribute_name: str, attribute_value: str, default: Optional[_NSO] = None) -> Optional[_NSO]:
        """
        Find an object in this set by its attribute, with fallback parameter

        :param attribute_name: name of the attribute to search for
        :param attribute_value: value of the attribute to search for
        :param default: An object to be returned, if no object with the given attribute is found
        :return: The AAS object with the given attribute in the set. Otherwise, the ``default`` object or None, if
                 none is given.
        """
        backend, case_sensitive = self._backend[attribute_name]
        return backend.get(attribute_value if case_sensitive else attribute_value.upper(), default)

    # Todo: Implement function including tests
    def update_nss_from(self, other: "NamespaceSet"):
        """
        Update a NamespaceSet from a given NamespaceSet.

        WARNING: By updating, the "other" NamespaceSet gets destroyed.

        :param other: The NamespaceSet to update from
        """
        objects_to_add: List[_NSO] = []  # objects from the other nss to add to self
        objects_to_remove: List[_NSO] = []  # objects to remove from self
        for other_object in other:
            try:
                if isinstance(other_object, Referable):
                    backend, case_sensitive = self._backend["id_short"]
                    referable = backend[other_object.id_short if case_sensitive else other_object.id_short.upper()]
                    referable.update_from(other_object)  # type: ignore
                elif isinstance(other_object, Qualifier):
                    backend, case_sensitive = self._backend["type"]
                    qualifier = backend[other_object.type if case_sensitive else other_object.type.upper()]
<<<<<<< HEAD
                    # qualifier.update_from(other_object) # TODO: What should happend here?
                elif isinstance(other_object, Extension):
                    backend, case_sensitive = self._backend["name"]
                    extension = backend[other_object.name if case_sensitive else other_object.name.upper()]
                    # extension.update_from(other_object) # TODO: What should happend here?
=======
                    # qualifier.update_from(other_object, update_source=True) # TODO: What should happen here?
                elif isinstance(other_object, Extension):
                    backend, case_sensitive = self._backend["name"]
                    extension = backend[other_object.name if case_sensitive else other_object.name.upper()]
                    # extension.update_from(other_object, update_source=True) # TODO: What should happen here?
>>>>>>> 933b9fa7
                else:
                    raise TypeError("Type not implemented")
            except KeyError:
                # other object is not in NamespaceSet
                objects_to_add.append(other_object)
        for attr_name, (backend, case_sensitive) in self._backend.items():
            for attr_name_other, (backend_other, case_sensitive_other) in other._backend.items():
                if attr_name is attr_name_other:
                    for item in backend.values():
                        if not backend_other.get(self._get_attribute(item, attr_name, case_sensitive)):
                            # referable does not exist in the other NamespaceSet
                            objects_to_remove.append(item)
        for object_to_add in objects_to_add:
            other.remove(object_to_add)
            self.add(object_to_add)  # type: ignore
        for object_to_remove in objects_to_remove:
            self.remove(object_to_remove)  # type: ignore


class OrderedNamespaceSet(NamespaceSet[_NSO], MutableSequence[_NSO], Generic[_NSO]):
    """
    A specialized version of :class:`~.NamespaceSet`, that keeps track of the order of the stored
    :class:`~.Referable` objects.

    Additionally, to the MutableSet interface of :class:`~.NamespaceSet`, this class provides a set-like interface
    (actually it is derived from MutableSequence). However, we don't permit duplicate entries in the ordered list of
    objects.
    """
    def __init__(self, parent: Union[UniqueIdShortNamespace, UniqueSemanticIdNamespace, Qualifiable, HasExtension],
                 attribute_names: List[Tuple[str, bool]], items: Iterable[_NSO] = (),
                 item_add_hook: Optional[Callable[[_NSO, Iterable[_NSO]], None]] = None,
                 item_id_set_hook: Optional[Callable[[_NSO], None]] = None,
                 item_id_del_hook: Optional[Callable[[_NSO], None]] = None) -> None:
        """
        Initialize a new OrderedNamespaceSet.

        This initializer automatically takes care of adding this set to the ``namespace_element_sets`` list of the
        Namespace.

        :param parent: The Namespace this set belongs to
        :attribute_names: Dict of attribute names, for which objects should be unique in the set. The bool flag
                          indicates if the attribute should be matched case-sensitive (true) or case-insensitive (false)
        :param items: A given list of Referable items to be added to the set
        :param item_add_hook: A function that is called for each item that is added to this NamespaceSet, even when
                              it is initialized. The first parameter is the item that is added while the second is
                              an iterator over all currently contained items. Useful for constraint checking.
        :param item_id_set_hook: A function called to calculate the identifying attribute (e.g. id_short) of an object
                                 on-the-fly when it is added. Used for the SubmodelElementList implementation.
        :param item_id_del_hook: A function that is called for each item removed from this NamespaceSet. Used in
                                 SubmodelElementList to unset id_shorts on removal. Should not be used for
                                 constraint checking, as the hook is called after removal.
        :raises AASConstraintViolation: When ``items`` contains multiple objects with same unique attribute or when an
                                        item doesn't have an identifying attribute
        """
        self._order: List[_NSO] = []
        super().__init__(parent, attribute_names, items, item_add_hook, item_id_set_hook, item_id_del_hook)

    def __iter__(self) -> Iterator[_NSO]:
        return iter(self._order)

    def add(self, element: _NSO):
        super().add(element)
        self._order.append(element)

    def remove(self, item: Union[Tuple[str, ATTRIBUTE_TYPES], _NSO]):
        if isinstance(item, tuple):
            item = self.get_object_by_attribute(item[0], item[1])
        super().remove(item)
        self._order.remove(item)

    def pop(self, i: Optional[int] = None) -> _NSO:
        if i is None:
            value = super().pop()
            self._order.remove(value)
        else:
            value = self._order.pop(i)
            super().remove(value)
        return value

    def clear(self) -> None:
        super().clear()
        self._order.clear()

    def insert(self, index: int, object_: _NSO) -> None:
        super().add(object_)
        self._order.insert(index, object_)

    @overload
    def __getitem__(self, i: int) -> _NSO: ...

    @overload
    def __getitem__(self, s: slice) -> MutableSequence[_NSO]: ...

    def __getitem__(self, s: Union[int, slice]) -> Union[_NSO, MutableSequence[_NSO]]:
        return self._order[s]

    @overload
    def __setitem__(self, i: int, o: _NSO) -> None: ...

    @overload
    def __setitem__(self, s: slice, o: Iterable[_NSO]) -> None: ...

    def __setitem__(self, s, o) -> None:
        if isinstance(s, int):
            deleted_items = [self._order[s]]
            super().add(o)
            self._order[s] = o
        else:
            deleted_items = self._order[s]
            new_items = itertools.islice(o, len(deleted_items))
            successful_new_items = []
            try:
                for i in new_items:
                    super().add(i)
                    successful_new_items.append(i)
            except Exception:
                # Do a rollback, when an exception occurs while adding items
                for i in successful_new_items:
                    super().remove(i)
                raise
            self._order[s] = new_items
        for i in deleted_items:
            super().remove(i)

    @overload
    def __delitem__(self, i: int) -> None: ...

    @overload
    def __delitem__(self, i: slice) -> None: ...

    def __delitem__(self, i: Union[int, slice]) -> None:
        if isinstance(i, int):
            i = slice(i, i+1)
        for o in self._order[i]:
            super().remove(o)
        del self._order[i]


class SpecificAssetId(HasSemantics):
    """
    A specific asset ID describes a generic supplementary identifying attribute of the asset.
    The specific asset ID is not necessarily globally unique.

    **Constraint AASd-133:** SpecificAssetId/externalSubjectId shall be a global reference,
    i.e. Reference/type = ExternalReference

    :ivar name: Key of the identifier
    :ivar value: The value of the identifier with the corresponding key.
    :ivar external_subject_id: The (external) subject the key belongs to or has meaning to.
    :ivar semantic_id: Identifier of the semantic definition of the element. It is called semantic id of the
                       element. The semantic id may either reference an external global id or it may reference a
                       referable model element of kind=Type that defines the semantics of the element.
                       (inherited from :class:`~basyx.aas.model.base.HasSemantics`)
    :ivar supplemental_semantic_id: Identifier of a supplemental semantic definition of the element. It is called
                                    supplemental semantic ID of the element. (inherited from
                                    :class:`~basyx.aas.model.base.HasSemantics`)
    """

    def __init__(self,
                 name: LabelType,
                 value: Identifier,
                 external_subject_id: Optional[ExternalReference] = None,
                 semantic_id: Optional[Reference] = None,
                 supplemental_semantic_id: Iterable[Reference] = ()):
        super().__init__()
        if value == "":
            raise ValueError("value is not allowed to be an empty string")
        _string_constraints.check_label_type(name)
        _string_constraints.check_identifier(value)
        self.name: LabelType
        self.value: Identifier
        self.external_subject_id: ExternalReference

        super().__setattr__('name', name)
        super().__setattr__('value', value)
        super().__setattr__('external_subject_id', external_subject_id)
        super().__setattr__('semantic_id', semantic_id)
        super().__setattr__('supplemental_semantic_id', supplemental_semantic_id)

    def __setattr__(self, key, value):
        """Prevent modification of attributes."""
        # Hack to make the HasSemantics inheritance work
        # HasSemantics.__init__ sets the parent attribute to None, so that has to be possible. It needs to be set
        # because its value is checked in the semantic_id setter and since every subclass of HasSemantics is expected
        # to have this attribute. Additionally, the protected _semantic_id attribute must be settable.
        if key == '_semantic_id' or key == '_supplemental_semantic_id' or (key == 'parent' and value is None):
            return super(HasSemantics, self).__setattr__(key, value)
        raise AttributeError('SpecificAssetId is immutable')

    def __eq__(self, other: object) -> bool:
        if not isinstance(other, SpecificAssetId):
            return NotImplemented
        return (self.name == other.name
                and self.value == other.value
                and self.external_subject_id == other.external_subject_id
                and self.semantic_id == other.semantic_id
                and self.supplemental_semantic_id == other.supplemental_semantic_id)

    def __hash__(self):
        return hash((self.name, self.value, self.external_subject_id))

    def __repr__(self) -> str:
        return "SpecificAssetId(key={}, value={}, external_subject_id={}, " \
                "semantic_id={}, supplemental_semantic_id={})".format(
                    self.name, self.value, self.external_subject_id, self.semantic_id,
                    self.supplemental_semantic_id)


class AASConstraintViolation(Exception):
    """
    An Exception to be raised if an AASd-Constraint defined in the metamodel (Details of the Asset Administration Shell)
    is violated

    :ivar constraint_id: The ID of the constraint that is violated
    :ivar message: The error message of the Exception
    """
    def __init__(self, constraint_id: int, message: str):
        self.constraint_id: int = constraint_id
        self.message: str = message + " (Constraint AASd-" + str(constraint_id).zfill(3) + ")"
        super().__init__(self.message)


@unique
class DataTypeIEC61360(Enum):
    """
    Data types for data_type in :class:`DataSpecificationIEC61360`
    The data types are:

    :cvar DATE:
    :cvar STRING:
    :cvar STRING_TRANSLATABLE:
    :cvar INTEGER_MEASURE:
    :cvar INTEGER_COUNT:
    :cvar INTEGER_CURRENCY:
    :cvar REAL_MEASURE:
    :cvar REAL_COUNT:
    :cvar REAL_CURRENCY:
    :cvar BOOLEAN:
    :cvar IRI:
    :cvar IRDI:
    :cvar RATIONAL:
    :cvar RATIONAL_MEASURE:
    :cvar TIME:
    :cvar TIMESTAMP:
    :cvar HTML:
    :cvar BLOB:
    :cvar FILE:
    """
    DATE = 0
    STRING = 1
    STRING_TRANSLATABLE = 2
    INTEGER_MEASURE = 3
    INTEGER_COUNT = 4
    INTEGER_CURRENCY = 5
    REAL_MEASURE = 6
    REAL_COUNT = 7
    REAL_CURRENCY = 8
    BOOLEAN = 9
    IRI = 10
    IRDI = 11
    RATIONAL = 12
    RATIONAL_MEASURE = 13
    TIME = 14
    TIMESTAMP = 15
    HTML = 16
    BLOB = 17
    FILE = 18


@unique
class IEC61360LevelType(Enum):
    """
    Level types for the level_type in :class:`DataSpecificationIEC61360`
    The level types are:

    :cvar MIN:
    :cvar MAX:
    :cvar NOM:
    :cvar TYP:
    """
    MIN = 0
    MAX = 1
    NOM = 2
    TYP = 3


@_string_constraints.constrain_value_type_iec61360("value")
class DataSpecificationIEC61360(DataSpecificationContent):
    """
    A specialized :class:`~.DataSpecificationContent` to define specs according to IEC61360

    :ivar preferred_name: Preferred name of the data object
    :ivar short_name: Short name of the data object
    :ivar data_type: Data type of the data object
    :ivar definition: Definition of the data object
    :ivar parent: Reference to the next referable parent element of the element.
                  (inherited from :class:`~basyx.aas.model.base.Referable`)
    :ivar unit: Optional unit of the data object
    :ivar unit_id: Optional reference to a unit id
    :ivar source_of_definition: Optional source of the definition
    :ivar symbol: Optional unit symbol
    :ivar value_format: Optional format of the values
    :ivar value_list: Optional list of values
    :ivar value: Optional value data type object
    :ivar level_types: Optional set of level types of the DataSpecificationContent
    """
    def __init__(self,
                 preferred_name: PreferredNameTypeIEC61360,
                 data_type: Optional[DataTypeIEC61360] = None,
                 definition: Optional[DefinitionTypeIEC61360] = None,
                 short_name: Optional[ShortNameTypeIEC61360] = None,
                 unit: Optional[str] = None,
                 unit_id: Optional[Reference] = None,
                 source_of_definition: Optional[str] = None,
                 symbol: Optional[str] = None,
                 value_format: Optional[str] = None,
                 value_list: Optional[ValueList] = None,
                 value: Optional[ValueTypeIEC61360] = None,
                 level_types: Iterable[IEC61360LevelType] = ()):

        self.preferred_name: PreferredNameTypeIEC61360 = preferred_name
        self.short_name: Optional[ShortNameTypeIEC61360] = short_name
        self.data_type: Optional[DataTypeIEC61360] = data_type
        self.definition: Optional[DefinitionTypeIEC61360] = definition
        self._unit: Optional[str] = unit
        self.unit_id: Optional[Reference] = unit_id
        self._source_of_definition: Optional[str] = source_of_definition
        self._symbol: Optional[str] = symbol
        self.value_list: Optional[ValueList] = value_list
        self.level_types: Set[IEC61360LevelType] = set(level_types)
        self.value_format: Optional[str] = value_format
        self.value: Optional[ValueTypeIEC61360] = value

    def _set_unit(self, unit: Optional[str]):
        """
        Check the input string

        :param unit: unit of the data object (optional)
        :raises ValueError: if the constraint is not fulfilled
        """
        self._unit = unit

    def _get_unit(self):
        return self._unit

    unit = property(_get_unit, _set_unit)

    def _set_source_of_definition(self, source_of_definition: Optional[str]):
        """
        Check the input string

        :param source_of_definition: source of the definition (optional)
        :raises ValueError: if the constraint is not fulfilled
        """
        self._source_of_definition = source_of_definition

    def _get_source_of_definition(self):
        return self._source_of_definition

    source_of_definition = property(_get_source_of_definition, _set_source_of_definition)

    def _set_symbol(self, symbol: Optional[str]):
        """
        Check the input string

        :param symbol: unit symbol (optional)
        :raises ValueError: if the constraint is not fulfilled
        """
        self._symbol = symbol

    def _get_symbol(self):
        return self._symbol

    symbol = property(_get_symbol, _set_symbol)

    def __repr__(self):
        return f"DataSpecificationIEC61360[unit={self.unit}]"<|MERGE_RESOLUTION|>--- conflicted
+++ resolved
@@ -601,13 +601,6 @@
     :ivar description: Description or comments on the element.
     :ivar parent: Reference (in form of a :class:`~.UniqueIdShortNamespace`) to the next referable parent element
         of the element.
-<<<<<<< HEAD
-=======
-
-    :ivar source: Source of the object, a URI, that defines where this object's data originates from.
-                  This is used to specify where the Referable should be updated from and committed to.
-                  Default is an empty string, making it use the source of its ancestor, if possible.
->>>>>>> 933b9fa7
     """
     @abc.abstractmethod
     def __init__(self):
@@ -734,78 +727,7 @@
         # Redundant to the line above. However, this way, we make sure that we really update the _id_short
         self._id_short = id_short
 
-<<<<<<< HEAD
     def update_from(self, other: "Referable"):
-=======
-    def update(self,
-               max_age: float = 0,
-               recursive: bool = True,
-               _indirect_source: bool = True) -> None:
-        """
-        Update the local Referable object from any underlying external data source, using an appropriate backend
-
-        If there is no source given, it will find its next ancestor with a source and update from this source.
-        If there is no source in any ancestor, this function will do nothing
-
-        :param max_age: Maximum age of the local data in seconds. This method may return early, if the previous update
-                        of the object has been performed less than ``max_age`` seconds ago.
-        :param recursive: Also call update on all children of this object. Default is True
-        :param _indirect_source: Internal parameter to avoid duplicate updating.
-        :raises backends.BackendError: If no appropriate backend or the data source is not available
-        """
-        # TODO consider max_age
-        if not _indirect_source:
-            # Update was already called on an ancestor of this Referable. Only update it, if it has its own source
-            if self.source != "":
-                backends.get_backend(self.source).update_object(updated_object=self,
-                                                                store_object=self,
-                                                                relative_path=[])
-
-        else:
-            # Try to find a valid source for this Referable
-            if self.source != "":
-                backends.get_backend(self.source).update_object(updated_object=self,
-                                                                store_object=self,
-                                                                relative_path=[])
-            else:
-                store_object, relative_path = self.find_source()
-                if store_object and relative_path is not None:
-                    backends.get_backend(store_object.source).update_object(updated_object=self,
-                                                                            store_object=store_object,
-                                                                            relative_path=list(relative_path))
-
-        if recursive:
-            # update all the children who have their own source
-            if isinstance(self, UniqueIdShortNamespace):
-                for namespace_set in self.namespace_element_sets:
-                    if "id_short" not in namespace_set.get_attribute_name_list():
-                        continue
-                    for referable in namespace_set:
-                        referable.update(max_age, recursive=True, _indirect_source=False)
-
-    def find_source(self) -> Tuple[Optional["Referable"], Optional[List[str]]]:  # type: ignore
-        """
-        Finds the closest source in these objects ancestors. If there is no source, returns None
-
-        :return: Tuple with the closest ancestor with a defined source and the relative path of id_shorts to that
-                 ancestor
-        """
-        referable: Referable = self
-        relative_path: List[NameType] = [self.id_short]
-        while referable is not None:
-            if referable.source != "":
-                relative_path.reverse()
-                return referable, relative_path
-            if referable.parent:
-                assert isinstance(referable.parent, Referable)
-                referable = referable.parent
-                relative_path.append(referable.id_short)
-                continue
-            break
-        return None, None
-
-    def update_from(self, other: "Referable", update_source: bool = False):
->>>>>>> 933b9fa7
         """
         Internal function to updates the object's attributes from another object of a similar type.
 
@@ -2034,19 +1956,11 @@
                 elif isinstance(other_object, Qualifier):
                     backend, case_sensitive = self._backend["type"]
                     qualifier = backend[other_object.type if case_sensitive else other_object.type.upper()]
-<<<<<<< HEAD
                     # qualifier.update_from(other_object) # TODO: What should happend here?
                 elif isinstance(other_object, Extension):
                     backend, case_sensitive = self._backend["name"]
                     extension = backend[other_object.name if case_sensitive else other_object.name.upper()]
                     # extension.update_from(other_object) # TODO: What should happend here?
-=======
-                    # qualifier.update_from(other_object, update_source=True) # TODO: What should happen here?
-                elif isinstance(other_object, Extension):
-                    backend, case_sensitive = self._backend["name"]
-                    extension = backend[other_object.name if case_sensitive else other_object.name.upper()]
-                    # extension.update_from(other_object, update_source=True) # TODO: What should happen here?
->>>>>>> 933b9fa7
                 else:
                     raise TypeError("Type not implemented")
             except KeyError:
