# Copyright (c) 2020 the Eclipse BaSyx Authors
#
# This program and the accompanying materials are made available under the terms of the MIT License, available in
# the LICENSE file of this project.
#
# SPDX-License-Identifier: MIT

import unittest
from unittest import mock
from typing import Optional, List
from collections import OrderedDict

from basyx.aas import model
from basyx.aas.backend import backends
from basyx.aas.model import Identifier, Identifiable
from basyx.aas.examples.data import example_aas


class KeyTest(unittest.TestCase):
    def test_get_identifier(self):
        key1 = model.Key(model.KeyTypes.SUBMODEL, "urn:x-test:submodel1")
        key2 = model.Key(model.KeyTypes.PROPERTY, "prop1")
        self.assertEqual("urn:x-test:submodel1", key1.get_identifier())
        self.assertIsNone(key2.get_identifier())

    def test_string_representation(self):
        key1 = model.Key(model.KeyTypes.SUBMODEL, "urn:x-test:submodel1")
        self.assertEqual("urn:x-test:submodel1", key1.__str__())

    def test_equality(self):
        key1 = model.Key(model.KeyTypes.SUBMODEL, "urn:x-test:submodel1")
        ident = 'test'
        self.assertEqual(key1.__eq__(ident), NotImplemented)

    def test_from_referable(self):
        mlp1 = model.MultiLanguageProperty("mlp1")
        mlp2 = model.MultiLanguageProperty("mlp2")
        model.SubmodelElementList("list", model.MultiLanguageProperty, [mlp1, mlp2])
        self.assertEqual(model.Key(model.KeyTypes.MULTI_LANGUAGE_PROPERTY, "0"), model.Key.from_referable(mlp1))
        self.assertEqual(model.Key(model.KeyTypes.MULTI_LANGUAGE_PROPERTY, "1"), model.Key.from_referable(mlp2))
        mlp1.parent = mlp2.parent = None
        self.assertEqual(model.Key(model.KeyTypes.MULTI_LANGUAGE_PROPERTY, "mlp1"), model.Key.from_referable(mlp1))
        self.assertEqual(model.Key(model.KeyTypes.MULTI_LANGUAGE_PROPERTY, "mlp2"), model.Key.from_referable(mlp2))


class ExampleReferable(model.Referable):
    def __init__(self):
        super().__init__()


class ExampleRefereableWithNamespace(model.Referable, model.UniqueIdShortNamespace):
    def __init__(self):
        super().__init__()


class MockBackend(backends.Backend):
    @classmethod
    def update_object(cls,
                      updated_object: "Referable",  # type: ignore
                      store_object: "Referable",  # type: ignore
                      relative_path: List[str]) -> None: ...

    @classmethod
    def commit_object(cls,
                      committed_object: "Referable",  # type: ignore
                      store_object: "Referable",  # type: ignore
                      relative_path: List[str]) -> None: ...

    update_object = mock.Mock()
    commit_object = mock.Mock()


class ExampleIdentifiable(model.Identifiable):
    def __init__(self):
        super().__init__()


def generate_example_referable_tree() -> model.Referable:
    """
    Generates an example referable tree, built like this:

        example_grandparent -> example_parent -> example_referable -> example_child -> example_grandchild
        example_grandparent and example_grandchild both have an nonempty source, pointing to the mock-backend

    :return: example_referable
    """

    def generate_example_referable_with_namespace(id_short: str,
                                                  child: Optional[model.Referable] = None) -> model.Referable:
        """
        Generates an example referable with a namespace.

        :param id_short: id_short of the referable created
        :param child: Child to be added to the namespace sets of the Referable
        :return: The generated Referable
        """
        referable = ExampleRefereableWithNamespace()
        referable.id_short = id_short
        if child:
            namespace_set = model.NamespaceSet(parent=referable, attribute_names=[("id_short", True)],
                                               items=[child])
        return referable

    example_grandchild = generate_example_referable_with_namespace("exampleGrandchild")
    example_child = generate_example_referable_with_namespace("exampleChild", example_grandchild)
    example_referable = generate_example_referable_with_namespace("exampleReferable", example_child)
    example_parent = generate_example_referable_with_namespace("exampleParent", example_referable)
    example_grandparent = generate_example_referable_with_namespace("exampleGrandparent", example_parent)

    example_grandchild.source = "mockScheme:exampleGrandchild"
    example_grandparent.source = "mockScheme:exampleGrandparent"

    return example_referable


class ReferableTest(unittest.TestCase):
    def test_id_short_constraint_aasd_002(self):
        test_object = ExampleReferable()
        test_object.id_short = "Test"
        self.assertEqual("Test", test_object.id_short)
        test_object.id_short = "asdASd123_"
        self.assertEqual("asdASd123_", test_object.id_short)
        test_object.id_short = "AAs12_"
        self.assertEqual("AAs12_", test_object.id_short)
        with self.assertRaises(model.AASConstraintViolation) as cm:
            test_object.id_short = "98sdsfdAS"
        self.assertEqual("The id_short must start with a letter (Constraint AASd-002)", str(cm.exception))
        with self.assertRaises(model.AASConstraintViolation) as cm:
            test_object.id_short = "_sdsfdAS"
        self.assertEqual("The id_short must start with a letter (Constraint AASd-002)", str(cm.exception))
        with self.assertRaises(model.AASConstraintViolation) as cm:
            test_object.id_short = "asdlujSAD8348@S"
        self.assertEqual(
            "The id_short must contain only letters, digits and underscore (Constraint AASd-002)",
            str(cm.exception))
        with self.assertRaises(model.AASConstraintViolation) as cm:
            test_object.id_short = ""
        self.assertEqual("id_short is not allowed to be an empty string (Constraint AASd-100)",
                         str(cm.exception))
        with self.assertRaises(model.AASConstraintViolation) as cm:
            test_object.id_short = "abc\n"
        self.assertEqual(
            "The id_short must contain only letters, digits and underscore (Constraint AASd-002)",
            str(cm.exception))

    def test_representation(self):
        class DummyClass:
            def __init__(self, value: model.Referable):
                self.value: model.Referable = value

        ref = ExampleReferable()
        test_object = DummyClass(ref)
        ref.parent = test_object
        with self.assertRaises(AttributeError) as cm:
            ref.__repr__()
        self.assertEqual('Referable must have an identifiable as root object and only parents that are referable',
                         str(cm.exception))

    def test_update(self):
        backends.register_backend("mockScheme", MockBackend)
        example_referable = generate_example_referable_tree()
        example_grandparent = example_referable.parent.parent
        example_grandchild = example_referable.get_referable("exampleChild").get_referable("exampleGrandchild")

        # Test update with parameter "recursive=False"
        example_referable.update(recursive=False)
        MockBackend.update_object.assert_called_once_with(
            updated_object=example_referable,
            store_object=example_grandparent,
            relative_path=["exampleGrandparent", "exampleParent", "exampleReferable"]
        )
        MockBackend.update_object.reset_mock()

        # Test update with parameter "recursive=True"
        example_referable.update()
        self.assertEqual(MockBackend.update_object.call_count, 2)
        MockBackend.update_object.assert_has_calls([
            mock.call(updated_object=example_referable,
                      store_object=example_grandparent,
                      relative_path=["exampleGrandparent", "exampleParent", "exampleReferable"]),
            mock.call(updated_object=example_grandchild,
                      store_object=example_grandchild,
                      relative_path=[])
        ])
        MockBackend.update_object.reset_mock()

        # Test update with source != "" in example_referable
        example_referable.source = "mockScheme:exampleReferable"
        example_referable.update(recursive=False)
        MockBackend.update_object.assert_called_once_with(
            updated_object=example_referable,
            store_object=example_referable,
            relative_path=[]
        )
        MockBackend.update_object.reset_mock()

        # Test update with no source available
        example_grandparent.source = ""
        example_referable.source = ""
        example_referable.update(recursive=False)
        MockBackend.update_object.assert_not_called()

    def test_commit(self):
        backends.register_backend("mockScheme", MockBackend)
        example_referable = generate_example_referable_tree()
        example_grandparent = example_referable.parent.parent
        example_grandchild = example_referable.get_referable("exampleChild").get_referable("exampleGrandchild")

        # Test commit starting from example_referable
        example_referable.commit()
        self.assertEqual(MockBackend.commit_object.call_count, 2)
        MockBackend.commit_object.assert_has_calls([
            mock.call(committed_object=example_referable,
                      store_object=example_grandparent,
                      relative_path=["exampleParent", "exampleReferable"]),
            mock.call(committed_object=example_grandchild,
                      store_object=example_grandchild,
                      relative_path=[])
        ])
        MockBackend.commit_object.reset_mock()

        # Test commit starting from example_grandchild
        example_grandchild.commit()
        self.assertEqual(MockBackend.commit_object.call_count, 2)
        MockBackend.commit_object.assert_has_calls([
            mock.call(committed_object=example_grandchild,
                      store_object=example_grandparent,
                      relative_path=["exampleParent", "exampleReferable", "exampleChild", "exampleGrandchild"]),
            mock.call(committed_object=example_grandchild,
                      store_object=example_grandchild,
                      relative_path=[])
        ])
        MockBackend.commit_object.reset_mock()

        # Test commit starting from example_grandchild after adding a source to example_referable
        example_referable.source = "mockScheme:exampleReferable"
        example_grandchild.commit()
        self.assertEqual(MockBackend.commit_object.call_count, 3)
        MockBackend.commit_object.assert_has_calls([
            mock.call(committed_object=example_grandchild,
                      store_object=example_referable,
                      relative_path=["exampleChild", "exampleGrandchild"]),
            mock.call(committed_object=example_grandchild,
                      store_object=example_grandparent,
                      relative_path=["exampleParent", "exampleReferable", "exampleChild", "exampleGrandchild"]),
            mock.call(committed_object=example_grandchild,
                      store_object=example_grandchild,
                      relative_path=[])
        ])

    def test_update_from(self):
        example_submodel = example_aas.create_example_submodel()
        example_relel = example_submodel.get_referable('ExampleRelationshipElement')

        other_submodel = example_aas.create_example_submodel()
        other_relel = other_submodel.get_referable('ExampleRelationshipElement')

        other_submodel.category = "NewCat"
        other_relel.category = "NewRelElCat"

        # Test basic functionality
        example_submodel.update_from(other_submodel)
        self.assertEqual("NewCat", example_submodel.category)
        self.assertEqual("NewRelElCat", example_relel.category)
        # References to Referable objects shall remain stable
        self.assertIs(example_relel, example_submodel.get_referable('ExampleRelationshipElement'))
        self.assertIs(example_relel, example_submodel.submodel_element.get("id_short", 'ExampleRelationshipElement'))
        # Check Namespace & parent consistency
        self.assertIs(example_submodel.namespace_element_sets[0], example_submodel.submodel_element)
        self.assertIs(example_relel.parent, example_submodel)

        # Test source update
        example_relel.source = "scheme:OldRelElSource"
        other_submodel.source = "scheme:NewSource"
        other_relel.source = "scheme:NewRelElSource"

        example_submodel.update_from(other_submodel)
        # Sources of the object itself should not be updated by default
        self.assertEqual("", example_submodel.source)
        # Sources of embedded objects should always be updated
        self.assertEqual("scheme:NewRelElSource", example_relel.source)

    def test_update_commit_qualifier_extension_semantic_id(self):
        submodel = model.Submodel("https://acplt.org/Test_Submodel")
        submodel.update()
        qualifier = model.Qualifier("test", model.datatypes.String)
        extension = model.Extension("test")
        collection = model.SubmodelElementCollection("test")
        property = model.MultiLanguageProperty("test")

        collection.add_referable(property)
        submodel.add_qualifier(qualifier)
        submodel.add_extension(extension)
        submodel.add_referable(collection)
        submodel.commit()

        self.assertEqual(next(iter(submodel.qualifier)), qualifier)
        self.assertEqual(next(iter(submodel.extension)), extension)
        self.assertEqual(next(iter(submodel.submodel_element)), collection)
        self.assertEqual(next(iter(collection.value)), property)

        submodel.get_qualifier_by_type("test")
        submodel.get_extension_by_name("test")
        collection_ = submodel.get_referable("test")
        self.assertIsInstance(collection_, model.UniqueIdShortNamespace)
        assert isinstance(collection_, model.UniqueIdShortNamespace)
        collection_.get_referable("test")

        submodel.remove_qualifier_by_type("test")
        submodel.remove_extension_by_name("test")
        submodel.remove_referable("test")
        collection_.remove_referable("test")

        with self.assertRaises(StopIteration):
            next(iter(submodel.qualifier))
        with self.assertRaises(StopIteration):
            next(iter(submodel.extension))
        with self.assertRaises(StopIteration):
            next(iter(submodel.submodel_element))
        with self.assertRaises(StopIteration):
            next(iter(collection.value))
        submodel.commit()


class ExampleNamespaceReferable(model.UniqueIdShortNamespace, model.UniqueSemanticIdNamespace):
    def __init__(self, values=()):
        super().__init__()
        self.set1 = model.NamespaceSet(self, [("id_short", False), ("semantic_id", True)])
        self.set2 = model.NamespaceSet(self, [("id_short", False)], values)
        self.set3 = model.NamespaceSet(self, [("name", True)])
        self.set4 = model.NamespaceSet(self, [("type", True)])


class ExampleNamespaceQualifier(model.Qualifiable):
    def __init__(self, values=()):
        super().__init__()
        self.set1 = model.NamespaceSet(self, [("type", False)], values)


class ModelNamespaceTest(unittest.TestCase):
    _namespace_class = ExampleNamespaceReferable
    _namespace_class_qualifier = ExampleNamespaceQualifier

    def setUp(self):
        self.propSemanticID = model.GlobalReference((model.Key(type_=model.KeyTypes.GLOBAL_REFERENCE,
                                                               value='http://acplt.org/Test1'),))
        self.propSemanticID2 = model.GlobalReference((model.Key(type_=model.KeyTypes.GLOBAL_REFERENCE,
                                                                value='http://acplt.org/Test2'),))
        self.propSemanticID3 = model.GlobalReference((model.Key(type_=model.KeyTypes.GLOBAL_REFERENCE,
                                                                value='http://acplt.org/Test3'),))
        self.prop1 = model.Property("Prop1", model.datatypes.Int, semantic_id=self.propSemanticID)
        self.prop2 = model.Property("Prop2", model.datatypes.Int, semantic_id=self.propSemanticID)
        self.prop3 = model.Property("Prop2", model.datatypes.Int, semantic_id=self.propSemanticID2)
        self.prop4 = model.Property("Prop3", model.datatypes.Int, semantic_id=self.propSemanticID)
        self.prop5 = model.Property("Prop3", model.datatypes.Int, semantic_id=self.propSemanticID2)
        self.prop6 = model.Property("Prop4", model.datatypes.Int, semantic_id=self.propSemanticID2)
        self.prop7 = model.Property("Prop2", model.datatypes.Int, semantic_id=self.propSemanticID3)
        self.prop8 = model.Property("ProP2", model.datatypes.Int, semantic_id=self.propSemanticID3)
        self.prop1alt = model.Property("Prop1", model.datatypes.Int)
        self.qualifier1 = model.Qualifier("type1", model.datatypes.Int, 1)
        self.qualifier2 = model.Qualifier("type2", model.datatypes.Int, 1)
        self.qualifier1alt = model.Qualifier("type1", model.datatypes.Int, 1)
        self.extension1 = model.Extension("Ext1", model.datatypes.Int, 1)
        self.extension2 = model.Extension("Ext2", model.datatypes.Int, 1)
        self.namespace = self._namespace_class()
        self.namespace3 = self._namespace_class_qualifier()

    def test_NamespaceSet(self) -> None:
        self.namespace.set1.add(self.prop1)
        self.assertEqual(1, len(self.namespace.set1))
        with self.assertRaises(KeyError) as cm:
            self.namespace.set1.add(self.prop2)
        self.assertEqual(
            '"Object with attribute (name=\'semantic_id\', value=\'GlobalReference(key=(Key('
            'type=GLOBAL_REFERENCE, value=http://acplt.org/Test1),))\') is already present in this set of objects"',
            str(cm.exception))
        self.namespace.set2.add(self.prop5)
        self.namespace.set2.add(self.prop6)
        self.assertEqual(2, len(self.namespace.set2))
        with self.assertRaises(KeyError) as cm:
            self.namespace.set2.add(self.prop1)
        self.assertEqual('"Object with attribute (name=\'id_short\', value=\'Prop1\') is already present in another '
                         'set in the same namespace"',
                         str(cm.exception))
        with self.assertRaises(KeyError) as cm:
            self.namespace.set2.add(self.prop4)
        self.assertEqual(
            '"Object with attribute (name=\'semantic_id\', value=\''
            'GlobalReference(key=(Key(type=GLOBAL_REFERENCE, value=http://acplt.org/Test1),))\')'
            ' is already present in another set in the same namespace"',
            str(cm.exception))

        self.assertIs(self.prop1, self.namespace.set1.get("id_short", "Prop1"))
        self.assertIn(self.prop1, self.namespace.set1)
        self.assertNotIn(self.prop1alt, self.namespace.set1)
        self.assertIs(self.namespace, self.prop1.parent)

        self.assertIs(self.prop5, self.namespace.set2.get("id_short", "Prop3"))

        with self.assertRaises(KeyError) as cm:
            self.namespace.set1.add(self.prop1alt)
        self.assertEqual('"Object with attribute (name=\'id_short\', value=\'Prop1\') is already present in this set of'
                         ' objects"',
                         str(cm.exception))

        self.namespace.set1.add(self.prop3)
        with self.assertRaises(KeyError) as cm:
            self.namespace.set1.add(self.prop7)
        self.assertEqual('"Object with attribute (name=\'id_short\', value=\'Prop2\') is already present in this set '
                         'of objects"',
                         str(cm.exception))
        with self.assertRaises(KeyError) as cm:
            self.namespace.set1.add(self.prop8)
        self.assertEqual('"Object with attribute (name=\'id_short\', value=\'ProP2\') is already present in this set '
                         'of objects"',
                         str(cm.exception))

        namespace2 = self._namespace_class()
        with self.assertRaises(ValueError) as cm2:
            namespace2.set1.add(self.prop1)
        self.assertIn('has already a parent', str(cm2.exception))

        self.assertEqual(2, len(self.namespace.set1))
        self.namespace.set1.remove(self.prop1)
        self.assertEqual(1, len(self.namespace.set1))
        self.assertIsNone(self.prop1.parent)
        self.namespace.set1.add(self.prop1)
        self.assertEqual(2, len(self.namespace.set1))
        self.namespace.set1.remove_by_id("id_short", self.prop1.id_short)
        self.assertEqual(1, len(self.namespace.set1))
        self.assertIsNone(self.prop1.parent)

        self.assertEqual(2, len(self.namespace.set2))
        self.assertIs(self.prop6, self.namespace.set2.pop())
        self.assertEqual(1, len(self.namespace.set2))
        self.namespace.set2.add(self.prop1alt)

        self.namespace.set2.clear()
        self.assertIsNone(self.prop1alt.parent)
        self.assertEqual(0, len(self.namespace.set2))

        self.assertEqual(1, len(self.namespace.set1))
        self.namespace.set1.add(self.prop1)
        self.assertEqual(2, len(self.namespace.set1))
        self.namespace.set1.discard(self.prop1)
        self.assertEqual(1, len(self.namespace.set1))
        self.assertIsNone(self.prop1.parent)
        self.namespace.set1.discard(self.prop1)

        self.namespace3.set1.add(self.qualifier1)
        self.assertEqual(1, len(self.namespace3.set1))
        self.namespace3.set1.add(self.qualifier2)
        self.assertEqual(2, len(self.namespace3.set1))
        with self.assertRaises(KeyError) as cm:
            self.namespace3.set1.add(self.qualifier1alt)
        self.assertEqual('"Object with attribute (name=\'type\', value=\'type1\') is already present in this set '
                         'of objects"',
                         str(cm.exception))

    def test_namespaceset_item_add_hook(self) -> None:
        new_item = None
        existing_items = []

        class DummyNamespace(model.UniqueIdShortNamespace):
            def __init__(self, items):
                def dummy_hook(new, existing):
                    nonlocal new_item, existing_items
                    new_item = new
                    # Create a new list to prevent an error when checking the assertions:
                    # RuntimeError: dictionary changed size during iteration
                    existing_items = list(existing)

                super().__init__()
                self.set1 = model.NamespaceSet(self, [('id_short', True)], items, dummy_hook)

        cap = model.Capability("test_cap")
        dummy_ns = DummyNamespace({cap})
        self.assertIs(new_item, cap)
        self.assertEqual(len(existing_items), 0)

        mlp = model.MultiLanguageProperty("test_mlp")
        dummy_ns.add_referable(mlp)
        self.assertIs(new_item, mlp)
        self.assertEqual(len(existing_items), 1)
        self.assertIn(cap, existing_items)

        prop = model.Property("test_prop", model.datatypes.Int)
        dummy_ns.set1.add(prop)
        self.assertIs(new_item, prop)
        self.assertEqual(len(existing_items), 2)
        self.assertIn(cap, existing_items)
        self.assertIn(mlp, existing_items)

        dummy_ns.remove_referable("test_cap")
        dummy_ns.add_referable(cap)
        self.assertIs(new_item, cap)
        self.assertEqual(len(existing_items), 2)
        self.assertIn(mlp, existing_items)
        self.assertIn(prop, existing_items)

    def test_Namespace(self) -> None:
        with self.assertRaises(KeyError) as cm:
            namespace_test = ExampleNamespaceReferable([self.prop1, self.prop2, self.prop1alt])
        self.assertEqual('"Object with attribute (name=\'id_short\', value=\'Prop1\') is already present in this set '
                         'of objects"',
                         str(cm.exception))
        self.assertIsNone(self.prop1.parent)

        namespace = self._namespace_class([self.prop1, self.prop2])
        self.assertIs(self.prop2, namespace.get_referable("Prop2"))
        with self.assertRaises(KeyError) as cm:
            namespace.get_referable("Prop3")
        self.assertEqual("'Referable with id_short Prop3 not found in this namespace'",
                         str(cm.exception))

        namespace.remove_referable("Prop2")
        with self.assertRaises(KeyError) as cm2:
            namespace.get_referable("Prop2")
            self.assertEqual("'Referable with id_short Prop2 not found in this namespace'", str(cm2.exception))

        with self.assertRaises(KeyError) as cm3:
            namespace.remove_referable("Prop2")
            self.assertEqual("'Referable with id_short Prop2 not found in this namespace'", str(cm3.exception))

    def test_renaming(self) -> None:
        self.namespace.set2.add(self.prop1)
        self.namespace.set2.add(self.prop2)
        self.assertIs(self.prop1, self.namespace.get_referable("Prop1"))
        self.assertIs(self.prop2, self.namespace.get_referable("Prop2"))

        self.prop1.id_short = "Prop3"
        self.assertEqual("Prop3", self.prop1.id_short)
        self.assertEqual(2, len(self.namespace.set2))
        self.assertIs(self.prop1, self.namespace.get_referable("Prop3"))
        with self.assertRaises(KeyError) as cm:
            self.namespace.get_referable('Prop1')
        self.assertEqual("'Referable with id_short Prop1 not found in this namespace'",
                         str(cm.exception))
        self.assertIs(self.prop2, self.namespace.get_referable("Prop2"))
        with self.assertRaises(KeyError) as cm:
            self.prop1.id_short = "Prop2"
        self.assertIn("already present", str(cm.exception))

        self.namespace.set3.add(self.extension1)
        self.namespace.set3.add(self.extension2)
        with self.assertRaises(KeyError) as cm:
            self.extension1.name = "Ext2"
        self.assertIn("already present", str(cm.exception))
        self.extension1.name = "Ext3"
        self.assertEqual(self.extension1.name, "Ext3")

        self.namespace.set4.add(self.qualifier1)
        self.namespace.set4.add(self.qualifier2)
        with self.assertRaises(KeyError) as cm:
            self.qualifier1.type = "type2"
        self.assertIn("already present", str(cm.exception))
        self.qualifier1.type = "type3"
        self.assertEqual(self.qualifier1.type, "type3")

    def test_Namespaceset_update_from(self) -> None:
        # Prop1 is getting its value updated by namespace2.set1
        # Prop2 is getting deleted since it does not exist in namespace2.set1
        # Prop3 is getting added, since it does not exist in namespace1.set1 yet
        namespace1 = self._namespace_class()
        prop1 = model.Property("Prop1", model.datatypes.Int, 1)
        prop2 = model.Property("Prop2", model.datatypes.Int, 0)
        namespace1.set2.add(prop1)
        namespace1.set2.add(prop2)
        namespace2 = self._namespace_class()
        namespace2.set2.add(model.Property("Prop1", model.datatypes.Int, 0))
        namespace2.set2.add(model.Property("Prop3", model.datatypes.Int, 2))
        namespace1.set2.update_nss_from(namespace2.set2)
        # Check that Prop1 got updated correctly
        self.assertIs(namespace1.get_referable("Prop1"), prop1)
        self.assertEqual(prop1.value, 0)
        self.assertIs(namespace1.get_referable("Prop1").parent, namespace1)
        # Check that Prop3 got added correctly
        prop3_new = namespace1.set2.get_object_by_attribute("id_short", "Prop3")
        self.assertIs(prop3_new.parent, namespace1)
        assert isinstance(prop3_new, model.Property)
        self.assertEqual(prop3_new.value, 2)
        # Check that Prop2 got removed correctly
        self.assertFalse(namespace1.set2.contains_id("id_short", "Prop2"))
        with self.assertRaises(KeyError):
            namespace1.get_referable("Prop2")
        self.assertIsNone(prop2.parent)

    def test_qualifiable_id_short_namespace(self) -> None:
        prop1 = model.Property("Prop1", model.datatypes.Int, 1)
        qualifier1 = model.Qualifier("Qualifier1", model.datatypes.Int, 2)
        submodel_element_collection = model.SubmodelElementCollection("test_SMC", [prop1],
                                                                      qualifier=[qualifier1])
        self.assertIs(submodel_element_collection.get_referable("Prop1"), prop1)
        self.assertIs(submodel_element_collection.get_qualifier_by_type("Qualifier1"), qualifier1)


class ExampleOrderedNamespace(model.UniqueIdShortNamespace, model.UniqueSemanticIdNamespace):
    def __init__(self, values=()):
        super().__init__()
        self.set1 = model.OrderedNamespaceSet(self, [("id_short", False), ("semantic_id", True)])
        self.set2 = model.OrderedNamespaceSet(self, [("id_short", False)], values)
        self.set3 = model.NamespaceSet(self, [("name", True)])
        self.set4 = model.NamespaceSet(self, [("type", True)])


class ModelOrderedNamespaceTest(ModelNamespaceTest):
    _namespace_class = ExampleOrderedNamespace  # type: ignore

    def test_OrderedNamespace(self) -> None:
        # Tests from ModelNamespaceTest are inherited, but with ExampleOrderedNamespace instead of ExampleNamespace
        # So, we only need to test order-related things here
        self.namespace.set2.add(self.prop1)
        self.assertEqual(1, len(self.namespace.set2))
        self.namespace.set2.insert(0, self.prop2)
        self.assertEqual(2, len(self.namespace.set2))
        with self.assertRaises(KeyError) as cm:
            self.namespace.set1.insert(0, self.prop1alt)
        self.assertEqual('"Object with attribute (name=\'id_short\', value=\'Prop1\') is already present in another '
                         'set in the same namespace"',
                         str(cm.exception))
        self.assertEqual((self.prop2, self.prop1), tuple(self.namespace.set2))
        self.assertEqual(self.prop1, self.namespace.set2[1])

        with self.assertRaises(KeyError) as cm:
            self.namespace.set2[1] = self.prop2
        self.assertEqual('"Object with attribute (name=\'id_short\', value=\'Prop2\') is already present in this '
                         'set of objects"',
                         str(cm.exception))
        prop3 = model.Property("Prop3", model.datatypes.Int)
        self.assertEqual(2, len(self.namespace.set2))
        self.namespace.set2[1] = prop3
        self.assertEqual(2, len(self.namespace.set2))
        self.assertIsNone(self.prop1.parent)
        self.assertIs(self.namespace, prop3.parent)
        self.assertEqual((self.prop2, prop3), tuple(self.namespace.set2))

        del self.namespace.set2[0]
        self.assertIsNone(self.prop2.parent)
        self.assertEqual(1, len(self.namespace.set2))

        namespace2 = ExampleOrderedNamespace()
        namespace2.set2.add(self.prop1)
        namespace2.set2.add(self.prop5)
        self.assertEqual(2, len(namespace2.set2))
        self.assertIs(self.prop1, namespace2.set2.get("id_short", "Prop1"))
        namespace2.set2.remove(("id_short", "Prop1"))
        self.assertEqual(1, len(namespace2.set2))
        with self.assertRaises(KeyError) as cm:
            namespace2.get_referable("Prop1")
        self.assertEqual("'Referable with id_short Prop1 not found in this namespace'",
                         str(cm.exception))


class GlobalReferenceTest(unittest.TestCase):
    def test_constraints(self):
        with self.assertRaises(ValueError) as cm:
            model.GlobalReference(tuple())
        self.assertEqual("A reference must have at least one key!", str(cm.exception))

        # AASd-122
        keys = (model.Key(model.KeyTypes.PROPERTY, "urn:x-test:x"),)
        with self.assertRaises(model.AASConstraintViolation) as cm:
            model.GlobalReference(keys)
        self.assertEqual("The type of the first key of a GlobalReference must be a GenericGloballyIdentifiable: "
                         f"{keys[0]!r} (Constraint AASd-122)", str(cm.exception))
        model.GlobalReference((model.Key(model.KeyTypes.GLOBAL_REFERENCE, "urn:x-test:x"),))

        # AASd-124
        keys = (model.Key(model.KeyTypes.GLOBAL_REFERENCE, "urn:x-test:x"),
                model.Key(model.KeyTypes.SUBMODEL, "urn:x-test:x"),)
        with self.assertRaises(model.AASConstraintViolation) as cm:
            model.GlobalReference(keys)
        self.assertEqual("The type of the last key of a GlobalReference must be a GenericGloballyIdentifiable or a"
                         f" GenericFragmentKey: {keys[-1]!r} (Constraint AASd-124)", str(cm.exception))
        keys += (model.Key(model.KeyTypes.FRAGMENT_REFERENCE, "urn:x-test:x"),)
        model.GlobalReference(keys)


class ModelReferenceTest(unittest.TestCase):
    def test_constraints(self):
        with self.assertRaises(ValueError) as cm:
            model.GlobalReference(tuple())
        self.assertEqual("A reference must have at least one key!", str(cm.exception))

        # AASd-123
        keys = (model.Key(model.KeyTypes.PROPERTY, "urn:x-test:x"),)
        with self.assertRaises(model.AASConstraintViolation) as cm:
            model.ModelReference(keys, model.Property)
        self.assertEqual(f"The type of the first key of a ModelReference must be an AasIdentifiable: {keys[0]!r}"
                         " (Constraint AASd-123)", str(cm.exception))
        keys = (model.Key(model.KeyTypes.SUBMODEL, "urn:x-test:x"),) + keys
        model.ModelReference(keys, model.Property)

        # AASd-125
        keys = (model.Key(model.KeyTypes.SUBMODEL, "urn:x-test:x"),
                model.Key(model.KeyTypes.ASSET_ADMINISTRATION_SHELL, "urn:x-test:x"),
                model.Key(model.KeyTypes.CONCEPT_DESCRIPTION, "urn:x-test:x"))
        with self.assertRaises(model.AASConstraintViolation) as cm:
            model.ModelReference(keys, model.ConceptDescription)
        self.assertEqual("The type of all keys following the first of a ModelReference "
                         f"must be one of FragmentKeyElements: {keys[1]!r} (Constraint AASd-125)", str(cm.exception))
        keys = (keys[0], model.Key(model.KeyTypes.FILE, "urn:x-test:x"), keys[2])
        with self.assertRaises(model.AASConstraintViolation) as cm:
            model.ModelReference(keys, model.ConceptDescription)
        self.assertEqual("The type of all keys following the first of a ModelReference "
                         f"must be one of FragmentKeyElements: {keys[2]!r} (Constraint AASd-125)", str(cm.exception))
        keys = tuple(keys[:2]) + (model.Key(model.KeyTypes.FRAGMENT_REFERENCE, "urn:x-test:x"),)
        model.ModelReference(keys, model.ConceptDescription)

        # AASd-126
        keys = (model.Key(model.KeyTypes.SUBMODEL, "urn:x-test:x"),
                model.Key(model.KeyTypes.FILE, "urn:x-test:x"),
                model.Key(model.KeyTypes.FRAGMENT_REFERENCE, "urn:x-test:x"),
                model.Key(model.KeyTypes.PROPERTY, "urn:x-test:x"))
        with self.assertRaises(model.AASConstraintViolation) as cm:
            model.ModelReference(keys, model.Property)
        self.assertEqual(f"Key {keys[2]!r} is a GenericFragmentKey, but the last key of the chain is not: {keys[-1]!r}"
                         " (Constraint AASd-126)", str(cm.exception))
        keys = tuple(keys[:3])
        model.ModelReference(keys, model.File)

        # AASd-127
        keys = (model.Key(model.KeyTypes.SUBMODEL, "urn:x-test:x"),
                model.Key(model.KeyTypes.PROPERTY, "urn:x-test:x"),
                model.Key(model.KeyTypes.FRAGMENT_REFERENCE, "urn:x-test:x"))
        with self.assertRaises(model.AASConstraintViolation) as cm:
            model.ModelReference(keys, model.Property)
        self.assertEqual(f"{keys[-1]!r} is not preceeded by a key of type File or Blob, but {keys[1]!r}"
                         f" (Constraint AASd-127)", str(cm.exception))
        keys = (keys[0], model.Key(model.KeyTypes.BLOB, "urn:x-test:x"), keys[2])
        model.ModelReference(keys, model.Blob)

        # AASd-128
        keys = (model.Key(model.KeyTypes.SUBMODEL, "urn:x-test:x"),
                model.Key(model.KeyTypes.SUBMODEL_ELEMENT_LIST, "urn:x-test:x"))
        for invalid_key_value in ("string", "-5", "5.5", "5,5", "+5"):
            invalid_key = model.Key(model.KeyTypes.PROPERTY, invalid_key_value)
            with self.assertRaises(model.AASConstraintViolation) as cm:
                model.ModelReference(keys + (invalid_key,), model.Property)
            self.assertEqual(f"Key {keys[1]!r} references a SubmodelElementList, but the value of the succeeding key "
                             f"({invalid_key!r}) is not a non-negative integer: {invalid_key.value} "
                             "(Constraint AASd-128)",
                             str(cm.exception))
        keys = keys[:1] + (model.Key(model.KeyTypes.PROPERTY, "5"),)
        model.ModelReference(keys, model.Property)

    def test_set_reference(self):
        ref = model.ModelReference((model.Key(model.KeyTypes.SUBMODEL, "urn:x-test:x"),), model.Submodel)
        with self.assertRaises(AttributeError) as cm:
            ref.type = model.Property
        self.assertEqual('Reference is immutable', str(cm.exception))
        with self.assertRaises(AttributeError) as cm:
            ref.key = model.Key(model.KeyTypes.PROPERTY, "urn:x-test:x")
        self.assertEqual('Reference is immutable', str(cm.exception))
        with self.assertRaises(AttributeError) as cm:
            ref.key = ()
        self.assertEqual('Reference is immutable', str(cm.exception))
        with self.assertRaises(AttributeError) as cm:
            ref.referred_semantic_id = model.GlobalReference(
                (model.Key(model.KeyTypes.GLOBAL_REFERENCE, "urn:x-test:x"),))
        self.assertEqual('Reference is immutable', str(cm.exception))

    def test_equality(self):
        ref = model.ModelReference((model.Key(model.KeyTypes.SUBMODEL, "urn:x-test:x"),),
                                   model.Submodel)
        ident = 'test'
        self.assertEqual(ref.__eq__(ident), NotImplemented)
        ref_2 = model.ModelReference((model.Key(model.KeyTypes.SUBMODEL, "urn:x-test:x"),
                                      model.Key(model.KeyTypes.PROPERTY, "test")),
                                     model.Submodel)
        self.assertNotEqual(ref, ref_2)
        ref_3 = model.ModelReference((model.Key(model.KeyTypes.SUBMODEL, "urn:x-test:x"),
                                      model.Key(model.KeyTypes.PROPERTY, "test")),
                                     model.Submodel)
        self.assertEqual(ref_2, ref_3)
        referred_semantic_id = model.GlobalReference((model.Key(model.KeyTypes.GLOBAL_REFERENCE, "urn:x-test:x"),))
        object.__setattr__(ref_2, 'referred_semantic_id', referred_semantic_id)
        self.assertNotEqual(ref_2, ref_3)
        object.__setattr__(ref_3, 'referred_semantic_id', referred_semantic_id)
        self.assertEqual(ref_2, ref_3)

    def test_reference_typing(self) -> None:
        dummy_submodel = model.Submodel("urn:x-test:x")

        class DummyObjectProvider(model.AbstractObjectProvider):
            def get_identifiable(self, identifier: Identifier) -> Identifiable:
                return dummy_submodel

        x = model.ModelReference((model.Key(model.KeyTypes.SUBMODEL, "urn:x-test:x"),), model.Submodel)
        submodel: model.Submodel = x.resolve(DummyObjectProvider())
        self.assertIs(submodel, submodel)

    def test_resolve(self) -> None:
        prop = model.Property("prop", model.datatypes.Int)
        collection = model.SubmodelElementCollection("collection", {prop})
        list_ = model.SubmodelElementList("list", model.SubmodelElementCollection, {collection})
        submodel = model.Submodel("urn:x-test:submodel", {list_})

        class DummyObjectProvider(model.AbstractObjectProvider):
            def get_identifiable(self, identifier: Identifier) -> Identifiable:
                if identifier == submodel.id:
                    return submodel
                else:
                    raise KeyError()

        ref1 = model.ModelReference((model.Key(model.KeyTypes.SUBMODEL, "urn:x-test:submodel"),
                                     model.Key(model.KeyTypes.SUBMODEL_ELEMENT_LIST, "lst"),
                                     model.Key(model.KeyTypes.SUBMODEL_ELEMENT_COLLECTION, "99"),
                                     model.Key(model.KeyTypes.PROPERTY, "prop")),
                                    model.Property)
        with self.assertRaises(KeyError) as cm:
            ref1.resolve(DummyObjectProvider())
        self.assertEqual("'Could not resolve id_short lst at urn:x-test:submodel'", str(cm.exception))

        ref2 = model.ModelReference((model.Key(model.KeyTypes.SUBMODEL, "urn:x-test:submodel"),
                                     model.Key(model.KeyTypes.SUBMODEL_ELEMENT_LIST, "list"),
                                     model.Key(model.KeyTypes.SUBMODEL_ELEMENT_COLLECTION, "99"),
                                     model.Key(model.KeyTypes.PROPERTY, "prop")),
                                    model.Property)
        with self.assertRaises(KeyError) as cm_2:
            ref2.resolve(DummyObjectProvider())
        self.assertEqual("'Could not resolve index 99 at urn:x-test:submodel / list'", str(cm_2.exception))

        ref3 = model.ModelReference((model.Key(model.KeyTypes.SUBMODEL, "urn:x-test:submodel"),
                                     model.Key(model.KeyTypes.SUBMODEL_ELEMENT_LIST, "list"),
                                     model.Key(model.KeyTypes.SUBMODEL_ELEMENT_COLLECTION, "0"),
                                     model.Key(model.KeyTypes.PROPERTY, "prop")),
                                    model.Property)
        self.assertIs(prop, ref3.resolve(DummyObjectProvider()))

        ref4 = model.ModelReference((model.Key(model.KeyTypes.SUBMODEL, "urn:x-test:submodel"),
                                     model.Key(model.KeyTypes.SUBMODEL_ELEMENT_LIST, "list"),
                                     model.Key(model.KeyTypes.SUBMODEL_ELEMENT_COLLECTION, "0"),
                                     model.Key(model.KeyTypes.PROPERTY, "prop"),
                                     model.Key(model.KeyTypes.PROPERTY, "prop")),
                                    model.Property)
        with self.assertRaises(TypeError) as cm_3:
            ref4.resolve(DummyObjectProvider())
        self.assertEqual("Object retrieved at urn:x-test:submodel / list / collection / prop is not a Namespace",
                         str(cm_3.exception))

        with self.assertRaises(AttributeError) as cm_4:
            ref1.key[2].value = "prop1"
        self.assertEqual("Reference is immutable", str(cm_4.exception))

        ref5 = model.ModelReference((model.Key(model.KeyTypes.SUBMODEL, "urn:x-test:sub"),), model.Property)
        # Oh no, yet another typo!
        with self.assertRaises(KeyError) as cm_5:
            ref5.resolve(DummyObjectProvider())
        self.assertEqual("'Could not resolve identifier urn:x-test:sub'", str(cm_5.exception))

        ref6 = model.ModelReference((model.Key(model.KeyTypes.SUBMODEL, "urn:x-test:submodel"),), model.Property)
        # Okay, typo is fixed, but the type is not what we expect. However, we should get the submodel via the
        # exception's value attribute
        with self.assertRaises(model.UnexpectedTypeError) as cm_6:
            ref6.resolve(DummyObjectProvider())
        self.assertIs(submodel, cm_6.exception.value)

        with self.assertRaises(ValueError) as cm_7:
            ref7 = model.ModelReference((), model.Submodel)
        self.assertEqual('A reference must have at least one key!', str(cm_7.exception))

        ref8 = model.ModelReference((model.Key(model.KeyTypes.SUBMODEL, "urn:x-test:submodel"),
                                     model.Key(model.KeyTypes.SUBMODEL_ELEMENT_COLLECTION, "collection"),
                                     model.Key(model.KeyTypes.PROPERTY, "prop_false")), model.Property)

        with self.assertRaises(KeyError) as cm_8:
            ref8.resolve(DummyObjectProvider())
<<<<<<< HEAD
            self.assertEqual("'Could not resolve id_short prop_false at Identifier(IRI=urn:x-test:submodel)'",
                             str(cm_8.exception))
=======
            self.assertEqual("'Could not resolve id_short prop_false at Identifier(IRI=urn:x-test:submodel)'",
                             str(cm_8.exception))

        with self.assertRaises(ValueError) as cm_9:
            ref9 = model.ModelReference((), model.Submodel)
        self.assertEqual('A reference must have at least one key!', str(cm_9.exception))

        ref10 = model.ModelReference((model.Key(model.KeyTypes.SUBMODEL, "urn:x-test:submodel"),
                                     model.Key(model.KeyTypes.SUBMODEL_ELEMENT_COLLECTION, "collection"),
                                     model.Key(model.KeyTypes.PROPERTY, "prop_false")), model.Property)

        with self.assertRaises(KeyError) as cm_10:
            ref10.resolve(DummyObjectProvider())
            self.assertEqual("'Could not resolve id_short prop_false at Identifier(IRI=urn:x-test:submodel)'",
                             str(cm_10.exception))
>>>>>>> 1445bdd9

    def test_get_identifier(self) -> None:
        ref = model.ModelReference((model.Key(model.KeyTypes.SUBMODEL, "urn:x-test:x"),), model.Submodel)
        self.assertEqual("urn:x-test:x", ref.get_identifier())

        ref2 = model.ModelReference((model.Key(model.KeyTypes.SUBMODEL, "urn:x-test:x"),
                                     model.Key(model.KeyTypes.PROPERTY, "myProperty"),), model.Submodel)
        self.assertEqual("urn:x-test:x", ref2.get_identifier())

    def test_from_referable(self) -> None:
        prop = model.Property("prop", model.datatypes.Int)
        collection = model.SubmodelElementCollection("collection", {prop})
        prop.parent = collection
        submodel = model.Submodel("urn:x-test:submodel", {collection})
        collection.parent = submodel

        # Test normal usage for Identifiable and Referable objects
        ref1 = model.ModelReference.from_referable(submodel)
        self.assertEqual(1, len(ref1.key))
        self.assertIs(ref1.type, model.Submodel)
        self.assertEqual("urn:x-test:submodel", ref1.key[0].value)
        self.assertEqual(model.KeyTypes.SUBMODEL, ref1.key[0].type)

        ref2 = model.ModelReference.from_referable(prop)
        self.assertEqual(3, len(ref2.key))
        self.assertIs(ref2.type, model.Property)
        self.assertEqual("urn:x-test:submodel", ref2.key[0].value)
        self.assertEqual("prop", ref2.key[2].value)
        self.assertEqual(model.KeyTypes.PROPERTY, ref2.key[2].type)

        # Test exception for element without identifiable ancestor
        submodel.submodel_element.remove(collection)
        with self.assertRaises(ValueError) as cm:
            ref3 = model.ModelReference.from_referable(prop)
        self.assertEqual("The given Referable object is not embedded within an Identifiable object", str(cm.exception))

        # Test creating a reference to a custom Referable class
        class DummyThing(model.Referable):
            def __init__(self, id_short: str):
                super().__init__()
                self.id_short = id_short

        class DummyIdentifyableNamespace(model.Submodel, model.UniqueIdShortNamespace):
            def __init__(self, id_: model.Identifier):
                super().__init__(id_)
                self.things: model.NamespaceSet = model.NamespaceSet(self, [("id_short", True)])

        thing = DummyThing("thing")
        identifable_thing = DummyIdentifyableNamespace("urn:x-test:thing")
        identifable_thing.things.add(thing)
        ref4 = model.ModelReference.from_referable(thing)
        self.assertIs(ref4.type, model.Referable)


class AdministrativeInformationTest(unittest.TestCase):

    def test_setting_version_revision(self) -> None:
        with self.assertRaises(ValueError) as cm:
            obj = model.AdministrativeInformation(revision='0.9')
        self.assertEqual("A revision requires a version. This means, if there is no version there is no "
                         "revision neither. Please set version first.", str(cm.exception))

    def test_setting_revision(self) -> None:
        obj = model.AdministrativeInformation()
        with self.assertRaises(ValueError) as cm:
            obj.revision = '0.3'
        self.assertEqual("A revision requires a version. This means, if there is no version there is no revision "
                         "neither. Please set version first.", str(cm.exception))


class QualifierTest(unittest.TestCase):
    def test_set_value(self):
        qualifier = model.Qualifier('test', model.datatypes.Int, 2)
        self.assertEqual(qualifier.value, 2)
        qualifier.value = None
        self.assertIsNone(qualifier.value)


class ExtensionTest(unittest.TestCase):
    def test_set_value(self):
        extension = model.Extension('test', model.datatypes.Int, 2)
        self.assertEqual(extension.value, 2)
        extension.value = None
        self.assertIsNone(extension.value)
        extension2 = model.Extension('test')
        with self.assertRaises(ValueError) as cm:
            extension2.value = 2
        self.assertEqual("ValueType must be set, if value is not None", str(cm.exception))


class ValueReferencePairTest(unittest.TestCase):
    def test_set_value(self):
        pair = model.ValueReferencePair(
            value_type=model.datatypes.Int,
            value=2,
            value_id=model.GlobalReference((model.Key(model.KeyTypes.GLOBAL_REFERENCE, 'test'),)))
        self.assertEqual(pair.value, 2)
        with self.assertRaises(AttributeError) as cm:
            pair.value = None
        self.assertEqual('Value can not be None', str(cm.exception))
        pair.value = 3
        self.assertEqual(pair.value, 3)


class HasSemanticsTest(unittest.TestCase):
    def test_supplemental_semantic_id_constraint(self) -> None:
        extension = model.Extension(name='test')
        key: model.Key = model.Key(model.KeyTypes.GLOBAL_REFERENCE, "global_reference")
        ref_sem_id: model.Reference = model.GlobalReference((key,))
        ref1: model.Reference = model.GlobalReference((key,))

        with self.assertRaises(model.AASConstraintViolation) as cm:
            extension.supplemental_semantic_id.append(ref1)
        self.assertEqual(cm.exception.constraint_id, 118)
        self.assertEqual('A semantic_id must be defined before adding a supplemental_semantic_id! '
                         '(Constraint AASd-118)', str(cm.exception))
        extension.semantic_id = ref_sem_id
        extension.supplemental_semantic_id.append(ref1)

        with self.assertRaises(model.AASConstraintViolation) as cm:
            extension.semantic_id = None
        self.assertEqual(cm.exception.constraint_id, 118)
        self.assertEqual('semantic_id can not be removed while there is at least one supplemental_semantic_id: '
                         '[GlobalReference(key=(Key(type=GLOBAL_REFERENCE, value=global_reference),))] '
                         '(Constraint AASd-118)', str(cm.exception))
        extension.supplemental_semantic_id.clear()
        extension.semantic_id = None


class ConstrainedListTest(unittest.TestCase):
    def test_length(self) -> None:
        c_list: model.ConstrainedList[int] = model.ConstrainedList([1, 2])
        self.assertEqual(len(c_list), 2)
        c_list.append(1)
        self.assertEqual(len(c_list), 3)
        c_list.clear()
        self.assertEqual(len(c_list), 0)

    def test_contains(self) -> None:
        c_list: model.ConstrainedList[int] = model.ConstrainedList([1, 2])
        self.assertIn(1, c_list)
        self.assertNotIn(3, c_list)
        c_list.append(3)
        self.assertIn(3, c_list)

    def test_hooks(self) -> None:
        new: Optional[int] = None
        old_items: List[int] = []
        new_items: List[int] = []
        existing_items: List[int] = []

        def add_hook(itm: int, list_: List[int]) -> None:
            nonlocal new, existing_items
            new = itm
            # Copy list, otherwise we just store a reference to the same lists and the tests are meaningless.
            existing_items = list_.copy()

        def set_hook(old: List[int], new: List[int], list_: List[int]) -> None:
            nonlocal old_items, new_items, existing_items
            # Copy list, otherwise we just store a reference to the same lists and the tests are meaningless.
            old_items = old.copy()
            new_items = new.copy()
            existing_items = list_.copy()

        def del_hook(itm: int, list_: List[int]) -> None:
            nonlocal new, existing_items
            new = itm
            # Copy list, otherwise we just store a reference to the same lists and the tests are meaningless.
            existing_items = list_.copy()

        self.assertIsNone(new)
        self.assertEqual(len(existing_items), 0)

        c_list: model.ConstrainedList[int] = model.ConstrainedList([1, 2, 3], item_add_hook=add_hook,
                                                                   item_set_hook=set_hook,
                                                                   item_del_hook=del_hook)
        check_list: List[int] = [1, 2, 3]

        self.assertEqual(new, 3)
        self.assertEqual(existing_items, [1, 2])
        self.assertEqual(c_list, check_list)

        # add hook test
        c_list.append(4)
        self.assertEqual(new, 4)
        self.assertEqual(existing_items, [1, 2, 3])
        check_list.append(4)
        self.assertEqual(c_list, check_list)

        c_list.extend([10, 11])
        self.assertEqual(new, 11)
        self.assertEqual(existing_items, [1, 2, 3, 4, 10])
        check_list.extend([10, 11])
        self.assertEqual(c_list, check_list)

        c_list.insert(2, 20)
        self.assertEqual(new, 20)
        self.assertEqual(existing_items, [1, 2, 3, 4, 10, 11])
        check_list.insert(2, 20)
        self.assertEqual(c_list, check_list)

        # set hook test
        c_list[2] = 40
        self.assertEqual(old_items, [20])
        self.assertEqual(new_items, [40])
        self.assertEqual(existing_items, [1, 2, 20, 3, 4, 10, 11])
        check_list[2] = 40
        self.assertEqual(c_list, check_list)

        c_list[2:4] = [2, 3]
        self.assertEqual(old_items, [40, 3])
        self.assertEqual(new_items, [2, 3])
        self.assertEqual(existing_items, [1, 2, 40, 3, 4, 10, 11])
        check_list[2:4] = [2, 3]
        self.assertEqual(c_list, check_list)

        c_list[:] = []
        self.assertEqual(old_items, [1, 2, 2, 3, 4, 10, 11])
        self.assertEqual(new_items, [])
        self.assertEqual(existing_items, [1, 2, 2, 3, 4, 10, 11])
        check_list[:] = []
        self.assertEqual(c_list, check_list)

        c_list[:] = [1, 2, 20, 3, 4, 10, 11]
        self.assertEqual(old_items, [])
        self.assertEqual(new_items, [1, 2, 20, 3, 4, 10, 11])
        self.assertEqual(existing_items, [])
        check_list[:] = [1, 2, 20, 3, 4, 10, 11]
        self.assertEqual(c_list, check_list)

        # del hook test
        c_list.remove(20)
        self.assertEqual(new, 20)
        self.assertEqual(existing_items, [1, 2, 20, 3, 4, 10, 11])
        check_list.remove(20)
        self.assertEqual(c_list, check_list)

        with self.assertRaises(ValueError):
            c_list.remove(20)

        c_list.pop()
        self.assertEqual(new, 11)
        self.assertEqual(existing_items, [1, 2, 3, 4, 10, 11])
        check_list.pop()
        self.assertEqual(c_list, check_list)<|MERGE_RESOLUTION|>--- conflicted
+++ resolved
@@ -866,10 +866,6 @@
 
         with self.assertRaises(KeyError) as cm_8:
             ref8.resolve(DummyObjectProvider())
-<<<<<<< HEAD
-            self.assertEqual("'Could not resolve id_short prop_false at Identifier(IRI=urn:x-test:submodel)'",
-                             str(cm_8.exception))
-=======
             self.assertEqual("'Could not resolve id_short prop_false at Identifier(IRI=urn:x-test:submodel)'",
                              str(cm_8.exception))
 
@@ -885,7 +881,6 @@
             ref10.resolve(DummyObjectProvider())
             self.assertEqual("'Could not resolve id_short prop_false at Identifier(IRI=urn:x-test:submodel)'",
                              str(cm_10.exception))
->>>>>>> 1445bdd9
 
     def test_get_identifier(self) -> None:
         ref = model.ModelReference((model.Key(model.KeyTypes.SUBMODEL, "urn:x-test:x"),), model.Submodel)
