--- conflicted
+++ resolved
@@ -191,13 +191,8 @@
         :param override_existing: If True, existing objects in the object store are overridden with objects from the
             AASX that have the same Identifer. Default behavior is to skip those objects from the AASX.
         """
-<<<<<<< HEAD
-        for obj in self._parse_aas_part(part_name):
+        for obj in self._parse_aas_part(part_name, **kwargs):
             if obj.id in read_identifiables:
-=======
-        for obj in self._parse_aas_part(part_name, **kwargs):
-            if obj.identification in read_identifiables:
->>>>>>> b1121213
                 continue
             if obj.id in object_store:
                 if override_existing:
