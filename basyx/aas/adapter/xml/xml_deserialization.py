--- conflicted
+++ resolved
@@ -446,7 +446,6 @@
         if isinstance(obj, model.HasDataSpecification) and not cls.stripped:
             cls.amend_has_data_specification_attrs(element, obj)
         if isinstance(obj, model.HasExtension) and not cls.stripped:
-<<<<<<< HEAD
             cls._amend_extension_attrs(element, obj)
 
     @classmethod
@@ -503,17 +502,10 @@
 
     @classmethod
     def _amend_extension_attrs(cls, element: etree.Element, obj: model.HasExtension):
-        extension_elem = element.find(NS_AAS + "extension")
+        extension_elem = element.find(NS_AAS + "extensions")
         if extension_elem is not None:
-            for extension in _failsafe_construct_multiple(extension_elem, cls.construct_extension, cls.failsafe):
+            for extension in _child_construct_multiple(extension_elem, NS_AAS + "extension", cls.construct_extension, cls.failsafe):
                 obj.extension.add(extension)
-=======
-            extension_elem = element.find(NS_AAS + "extensions")
-            if extension_elem is not None:
-                for extension in _child_construct_multiple(extension_elem, NS_AAS + "extension",
-                                                           cls.construct_extension, cls.failsafe):
-                    obj.extension.add(extension)
->>>>>>> 2db802b8
 
     @classmethod
     def _construct_relationship_element_internal(cls, element: etree.Element, object_class: Type[RE], **_kwargs: Any) \
